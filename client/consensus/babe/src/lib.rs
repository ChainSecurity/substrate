--- conflicted
+++ resolved
@@ -69,17 +69,11 @@
 use consensus_common::import_queue::{
 	BoxJustificationImport, BoxFinalityProofImport,
 };
-<<<<<<< HEAD
-use sr_primitives::{generic::{BlockId, OpaqueDigestItemId}, Justification};
-use sr_primitives::traits::{Block as BlockT, Header, DigestItemFor, Zero};
-use sr_api::ProvideRuntimeApi;
-=======
-use sp_runtime::{generic::{BlockId, OpaqueDigestItemId}, Justification};
-use sp_runtime::traits::{
-	Block as BlockT, Header, DigestItemFor, ProvideRuntimeApi,
-	Zero,
+use sp_runtime::{
+    generic::{BlockId, OpaqueDigestItemId}, Justification,
+    traits::{Block as BlockT, Header, DigestItemFor, Zero},
 };
->>>>>>> c837c8d9
+use sp_api::ProvideRuntimeApi;
 use keystore::KeyStorePtr;
 use parking_lot::Mutex;
 use primitives::Pair;
@@ -215,11 +209,7 @@
 	/// Either fetch the slot duration from disk or compute it from the genesis
 	/// state.
 	pub fn get_or_compute<B: BlockT, C>(client: &C) -> ClientResult<Self> where
-<<<<<<< HEAD
-		C: AuxStore + ProvideRuntimeApi<B>, C::Api: BabeApi<B, Error = client_api::error::Error>,
-=======
-		C: AuxStore + ProvideRuntimeApi, C::Api: BabeApi<B, Error = sp_blockchain::Error>,
->>>>>>> c837c8d9
+		C: AuxStore + ProvideRuntimeApi<B>, C::Api: BabeApi<B, Error = sp_blockchain::Error>,
 	{
 		trace!(target: "babe", "Getting slot duration");
 		match slots::SlotDuration::get_or_compute(client, |a, b| a.configuration(b)).map(Self) {
@@ -309,8 +299,8 @@
 	C::Api: BabeApi<B>,
 	SC: SelectChain<B> + 'static,
 	E: Environment<B, Error = Error> + Send + Sync,
-	E::Proposer: Proposer<B, Error = Error, Transaction = sr_api::TransactionFor<C, B>>,
-	I: BlockImport<B, Error = ConsensusError, Transaction = sr_api::TransactionFor<C, B>> + Send
+	E::Proposer: Proposer<B, Error = Error, Transaction = sp_api::TransactionFor<C, B>>,
+	I: BlockImport<B, Error = ConsensusError, Transaction = sp_api::TransactionFor<C, B>> + Send
 		+ Sync + 'static,
 	Error: std::error::Error + Send + From<consensus_common::Error> + From<I::Error> + 'static,
 	SO: SyncOracle + Send + Sync + Clone,
@@ -368,8 +358,8 @@
 		HeaderMetadata<B, Error = ClientError>,
 	C::Api: BabeApi<B>,
 	E: Environment<B, Error = Error>,
-	E::Proposer: Proposer<B, Error = Error, Transaction = sr_api::TransactionFor<C, B>>,
-	I: BlockImport<B, Transaction = sr_api::TransactionFor<C, B>> + Send + Sync + 'static,
+	E::Proposer: Proposer<B, Error = Error, Transaction = sp_api::TransactionFor<C, B>>,
+	I: BlockImport<B, Transaction = sp_api::TransactionFor<C, B>> + Send + Sync + 'static,
 	SO: SyncOracle + Send + Clone,
 	Error: std::error::Error + Send + From<consensus_common::Error> + From<I::Error> + 'static,
 {
@@ -429,15 +419,11 @@
 		s
 	}
 
-<<<<<<< HEAD
 	fn pre_digest_data(
 		&self,
 		_slot_number: u64,
 		claim: &Self::Claim,
-	) -> Vec<sr_primitives::DigestItem<B::Hash>> {
-=======
-	fn pre_digest_data(&self, _slot_number: u64, claim: &Self::Claim) -> Vec<sp_runtime::DigestItem<B::Hash>> {
->>>>>>> c837c8d9
+	) -> Vec<sp_runtime::DigestItem<B::Hash>> {
 		vec![
 			<DigestItemFor<B> as CompatibleDigestItem>::babe_pre_digest(claim.0.clone()),
 		]
@@ -524,8 +510,8 @@
 		HeaderMetadata<B, Error = ClientError> + Send + Sync,
 	C::Api: BabeApi<B>,
 	E: Environment<B, Error = Error> + Send + Sync,
-	E::Proposer: Proposer<B, Error = Error, Transaction = sr_api::TransactionFor<C, B>>,
-	I: BlockImport<B, Transaction = sr_api::TransactionFor<C, B>> + Send + Sync + 'static,
+	E::Proposer: Proposer<B, Error = Error, Transaction = sp_api::TransactionFor<C, B>>,
+	I: BlockImport<B, Transaction = sp_api::TransactionFor<C, B>> + Send + Sync + 'static,
 	SO: SyncOracle + Send + Sync + Clone,
 	Error: std::error::Error + Send + From<consensus_common::Error> + From<I::Error> + 'static,
 {
@@ -622,13 +608,9 @@
 		block_id: BlockId<Block>,
 		inherent_data: InherentData,
 	) -> Result<(), Error<Block>>
-<<<<<<< HEAD
 		where
 			PRA: ProvideRuntimeApi<Block>,
-			PRA::Api: BlockBuilderApi<Block, Error = client_api::error::Error>
-=======
-		where PRA: ProvideRuntimeApi, PRA::Api: BlockBuilderApi<Block, Error = sp_blockchain::Error>
->>>>>>> c837c8d9
+			PRA::Api: BlockBuilderApi<Block, Error = sp_blockchain::Error>
 	{
 		let inherent_res = self.api.runtime_api().check_inherents(
 			&block_id,
@@ -696,15 +678,9 @@
 	B: Backend<Block> + 'static,
 	E: CallExecutor<Block> + 'static + Clone + Send + Sync,
 	RA: Send + Sync,
-<<<<<<< HEAD
 	PRA: ProvideRuntimeApi<Block> + Send + Sync + AuxStore + ProvideCache<Block>,
-	PRA::Api: BlockBuilderApi<Block, Error = client_api::error::Error>
-		+ BabeApi<Block, Error = client_api::error::Error>,
-=======
-	PRA: ProvideRuntimeApi + Send + Sync + AuxStore + ProvideCache<Block>,
 	PRA::Api: BlockBuilderApi<Block, Error = sp_blockchain::Error>
 		+ BabeApi<Block, Error = sp_blockchain::Error>,
->>>>>>> c837c8d9
 {
 	fn verify(
 		&mut self,
@@ -908,7 +884,7 @@
 
 impl<B, E, Block, I, RA, PRA> BlockImport<Block> for BabeBlockImport<B, E, Block, I, RA, PRA> where
 	Block: BlockT,
-	I: BlockImport<Block, Transaction = sr_api::TransactionFor<PRA, Block>> + Send + Sync,
+	I: BlockImport<Block, Transaction = sp_api::TransactionFor<PRA, Block>> + Send + Sync,
 	I::Error: Into<ConsensusError>,
 	B: Backend<Block> + 'static,
 	E: CallExecutor<Block> + 'static + Clone + Send + Sync,
@@ -918,7 +894,7 @@
 	PRA::Api: BabeApi<Block> + ApiExt<Block, StateBackend = B::State>,
 {
 	type Error = ConsensusError;
-	type Transaction = sr_api::TransactionFor<PRA, Block>;
+	type Transaction = sp_api::TransactionFor<PRA, Block>;
 
 	fn import_block(
 		&mut self,
@@ -1221,19 +1197,14 @@
 	client: Arc<Client<B, E, Block, RA>>,
 	api: Arc<PRA>,
 	inherent_data_providers: InherentDataProviders,
-) -> ClientResult<BabeImportQueue<Block, sr_api::TransactionFor<PRA, Block>>> where
+) -> ClientResult<BabeImportQueue<Block, sp_api::TransactionFor<PRA, Block>>> where
 	B: Backend<Block> + 'static,
-	I: BlockImport<Block, Error = ConsensusError, Transaction = sr_api::TransactionFor<PRA, Block>>
+	I: BlockImport<Block, Error = ConsensusError, Transaction = sp_api::TransactionFor<PRA, Block>>
 		+ Send + Sync + 'static,
 	E: CallExecutor<Block> + Clone + Send + Sync + 'static,
 	RA: Send + Sync + 'static,
-<<<<<<< HEAD
 	PRA: ProvideRuntimeApi<Block> + ProvideCache<Block> + Send + Sync + AuxStore + 'static,
-	PRA::Api: BlockBuilderApi<Block> + BabeApi<Block> + ApiExt<Block, Error = client_api::error::Error>,
-=======
-	PRA: ProvideRuntimeApi + ProvideCache<Block> + Send + Sync + AuxStore + 'static,
 	PRA::Api: BlockBuilderApi<Block> + BabeApi<Block> + ApiExt<Block, Error = sp_blockchain::Error>,
->>>>>>> c837c8d9
 {
 	register_babe_inherent_data_provider(&inherent_data_providers, babe_link.config.slot_duration)?;
 
