// Copyright 2019 Parity Technologies (UK) Ltd.
// This file is part of Substrate.

// Substrate is free software: you can redistribute it and/or modify
// it under the terms of the GNU General Public License as published by
// the Free Software Foundation, either version 3 of the License, or
// (at your option) any later version.

// Substrate is distributed in the hope that it will be useful,
// but WITHOUT ANY WARRANTY; without even the implied warranty of
// MERCHANTABILITY or FITNESS FOR A PARTICULAR PURPOSE.  See the
// GNU General Public License for more details.

// You should have received a copy of the GNU General Public License
// along with Substrate.  If not, see <http://www.gnu.org/licenses/>.

//! Slots functionality for Substrate.
//!
//! Some consensus algorithms have a concept of *slots*, which are intervals in
//! time during which certain events can and/or must occur.  This crate
//! provides generic functionality for slots.

#![deny(warnings)]
#![forbid(unsafe_code, missing_docs)]

mod slots;
mod aux_schema;

pub use slots::{SignedDuration, SlotInfo};
use slots::Slots;
pub use aux_schema::{check_equivocation, MAX_SLOT_CAPACITY, PRUNING_BOUND};

use codec::{Decode, Encode};
use consensus_common::{BlockImport, Proposer, SyncOracle, SelectChain, CanAuthorWith};
use futures::{prelude::*, future::{self, Either}};
use futures_timer::Delay;
use inherents::{InherentData, InherentDataProviders};
use log::{debug, error, info, warn};
<<<<<<< HEAD
use sr_primitives::generic::BlockId;
use sr_primitives::traits::{Block as BlockT, Header, HasherFor, NumberFor};
use sr_api::{ProvideRuntimeApi, ApiRef};
use std::{fmt::Debug, ops::Deref, pin::Pin, sync::Arc};
use substrate_telemetry::{telemetry, CONSENSUS_DEBUG, CONSENSUS_WARN, CONSENSUS_INFO};
=======
use sp_runtime::generic::BlockId;
use sp_runtime::traits::{ApiRef, Block as BlockT, Header, ProvideRuntimeApi};
use std::{fmt::Debug, ops::Deref, pin::Pin, sync::Arc, time::{Instant, Duration}};
use sc_telemetry::{telemetry, CONSENSUS_DEBUG, CONSENSUS_WARN, CONSENSUS_INFO};
>>>>>>> c837c8d9
use parking_lot::Mutex;
use client_api;

/// The changes that need to applied to the storage to create the state for a block.
///
/// See [`state_machine::StorageChanges`] for more information.
pub type StorageChanges<Transaction, Block> =
	state_machine::StorageChanges<Transaction, HasherFor<Block>, NumberFor<Block>>;

/// A worker that should be invoked at every new slot.
pub trait SlotWorker<B: BlockT> {
	/// The type of the future that will be returned when a new slot is
	/// triggered.
	type OnSlot: Future<Output = Result<(), consensus_common::Error>>;

	/// Called when a new slot is triggered.
	fn on_slot(&mut self, chain_head: B::Header, slot_info: SlotInfo) -> Self::OnSlot;
}

/// A skeleton implementation for `SlotWorker` which tries to claim a slot at
/// its beginning and tries to produce a block if successfully claimed, timing
/// out if block production takes too long.
pub trait SimpleSlotWorker<B: BlockT> {
	/// A handle to a `BlockImport`.
	type BlockImport: BlockImport<B, Transaction = <Self::Proposer as Proposer<B>>::Transaction>
		+ Send + 'static;

	/// A handle to a `SyncOracle`.
	type SyncOracle: SyncOracle;

	/// The type of proposer to use to build blocks.
	type Proposer: Proposer<B>;

	/// Data associated with a slot claim.
	type Claim: Send + 'static;

	/// Epoch data necessary for authoring.
	type EpochData;

	/// The logging target to use when logging messages.
	fn logging_target(&self) -> &'static str;

	/// A handle to a `BlockImport`.
	fn block_import(&self) -> Arc<Mutex<Self::BlockImport>>;

	/// Returns the epoch data necessary for authoring. For time-dependent epochs,
	/// use the provided slot number as a canonical source of time.
	fn epoch_data(
		&self,
		header: &B::Header,
		slot_number: u64,
	) -> Result<Self::EpochData, consensus_common::Error>;

	/// Returns the number of authorities given the epoch data.
	fn authorities_len(&self, epoch_data: &Self::EpochData) -> usize;

	/// Tries to claim the given slot, returning an object with claim data if successful.
	fn claim_slot(
		&self,
		header: &B::Header,
		slot_number: u64,
		epoch_data: &Self::EpochData,
	) -> Option<Self::Claim>;

	/// Return the pre digest data to include in a block authored with the given claim.
<<<<<<< HEAD
	fn pre_digest_data(
		&self,
		slot_number: u64,
		claim: &Self::Claim,
	) -> Vec<sr_primitives::DigestItem<B::Hash>>;
=======
	fn pre_digest_data(&self, slot_number: u64, claim: &Self::Claim) -> Vec<sp_runtime::DigestItem<B::Hash>>;
>>>>>>> c837c8d9

	/// Returns a function which produces a `BlockImportParams`.
	fn block_import_params(&self) -> Box<
		dyn Fn(
			B::Header,
			&B::Hash,
			Vec<B::Extrinsic>,
			StorageChanges<<Self::BlockImport as BlockImport<B>>::Transaction, B>,
			Self::Claim,
		) -> consensus_common::BlockImportParams<
			B,
			<Self::BlockImport as BlockImport<B>>::Transaction
		>
		+ Send
	>;

	/// Whether to force authoring if offline.
	fn force_authoring(&self) -> bool;

	/// Returns a handle to a `SyncOracle`.
	fn sync_oracle(&mut self) -> &mut Self::SyncOracle;

	/// Returns a `Proposer` to author on top of the given block.
	fn proposer(&mut self, block: &B::Header) -> Result<Self::Proposer, consensus_common::Error>;

	/// Remaining duration of the slot.
	fn slot_remaining_duration(&self, slot_info: &SlotInfo) -> Duration {
		let now = Instant::now();
		if now < slot_info.ends_at {
			slot_info.ends_at.duration_since(now)
		} else {
			Duration::from_millis(0)
		}
	}

	/// Remaining duration for proposing. None means unlimited.
	fn proposing_remaining_duration(
		&self,
		_head: &B::Header,
		slot_info: &SlotInfo
	) -> Option<Duration> {
		Some(self.slot_remaining_duration(slot_info))
	}

	/// Implements the `on_slot` functionality from `SlotWorker`.
	fn on_slot(&mut self, chain_head: B::Header, slot_info: SlotInfo)
		-> Pin<Box<dyn Future<Output = Result<(), consensus_common::Error>> + Send>> where
		Self: Send + Sync,
		<Self::Proposer as Proposer<B>>::Proposal: Unpin + Send + 'static,
	{
		let (timestamp, slot_number, slot_duration) =
			(slot_info.timestamp, slot_info.number, slot_info.duration);

		{
			let slot_now = SignedDuration::default().slot_now(slot_duration);
			if slot_now > slot_number {
				// if this is behind, return.
				debug!(target: self.logging_target(),
					"Skipping proposal slot {} since our current view is {}",
					slot_number, slot_now,
				);

				return Box::pin(future::ready(Ok(())));
			}
		}

		let epoch_data = match self.epoch_data(&chain_head, slot_number) {
			Ok(epoch_data) => epoch_data,
			Err(err) => {
				warn!("Unable to fetch epoch data at block {:?}: {:?}", chain_head.hash(), err);

				telemetry!(
					CONSENSUS_WARN; "slots.unable_fetching_authorities";
					"slot" => ?chain_head.hash(),
					"err" => ?err,
				);

				return Box::pin(future::ready(Ok(())));
			}
		};

		let authorities_len = self.authorities_len(&epoch_data);

		if !self.force_authoring() && self.sync_oracle().is_offline() && authorities_len > 1 {
			debug!(target: self.logging_target(), "Skipping proposal slot. Waiting for the network.");
			telemetry!(
				CONSENSUS_DEBUG;
				"slots.skipping_proposal_slot";
				"authorities_len" => authorities_len,
			);

			return Box::pin(future::ready(Ok(())));
		}

		let claim = match self.claim_slot(&chain_head, slot_number, &epoch_data) {
			None => return Box::pin(future::ready(Ok(()))),
			Some(claim) => claim,
		};

		debug!(
			target: self.logging_target(), "Starting authorship at slot {}; timestamp = {}",
			slot_number,
			timestamp,
		);

		telemetry!(CONSENSUS_DEBUG; "slots.starting_authorship";
			"slot_num" => slot_number,
			"timestamp" => timestamp,
		);

		let mut proposer = match self.proposer(&chain_head) {
			Ok(proposer) => proposer,
			Err(err) => {
				warn!("Unable to author block in slot {:?}: {:?}", slot_number, err);

				telemetry!(CONSENSUS_WARN; "slots.unable_authoring_block";
					"slot" => slot_number, "err" => ?err
				);

				return Box::pin(future::ready(Ok(())));
			},
		};

		let slot_remaining_duration = self.slot_remaining_duration(&slot_info);
		let proposing_remaining_duration = self.proposing_remaining_duration(&chain_head, &slot_info);
		let logs = self.pre_digest_data(slot_number, &claim);

		// deadline our production to approx. the end of the slot
		let proposing = proposer.propose(
			slot_info.inherent_data,
			sp_runtime::generic::Digest {
				logs,
			},
			slot_remaining_duration,
		).map_err(|e| consensus_common::Error::ClientImport(format!("{:?}", e)));
		let delay: Box<dyn Future<Output=()> + Unpin + Send> = match proposing_remaining_duration {
			Some(r) => Box::new(Delay::new(r)),
			None => Box::new(future::pending()),
		};

		let proposal_work =
			Box::new(futures::future::select(proposing, delay).map(move |v| match v {
				futures::future::Either::Left((b, _)) => b.map(|b| (b, claim)),
				futures::future::Either::Right(_) => {
					info!("Discarding proposal for slot {}; block production took too long", slot_number);
					// If the node was compiled with debug, tell the user to use release optimizations.
					#[cfg(build_type="debug")]
					info!("Recompile your node in `--release` mode to mitigate this problem.");
					telemetry!(CONSENSUS_INFO; "slots.discarding_proposal_took_too_long";
						"slot" => slot_number,
					);
					Err(consensus_common::Error::ClientImport("Timeout in the Slots proposer".into()))
				},
<<<<<<< HEAD
				remaining_duration,
				false,
			).map_err(|e| consensus_common::Error::ClientImport(format!("{:?}", e))),
			Delay::new(remaining_duration)
				.map_err(consensus_common::Error::FaultyTimer)
		).map(|v| match v {
			futures::future::Either::Left((b, _)) => b.map(|b| (b, claim)),
			futures::future::Either::Right((Ok(_), _)) =>
				Err(consensus_common::Error::ClientImport("Timeout in the Slots proposer".into())),
			futures::future::Either::Right((Err(err), _)) => Err(err),
		});
=======
			}));
>>>>>>> c837c8d9

		let block_import_params_maker = self.block_import_params();
		let block_import = self.block_import();
		let logging_target = self.logging_target();

<<<<<<< HEAD
		Box::pin(proposal_work.map_ok(move |(proposal, claim)| {
			let block = proposal.block;
			// minor hack since we don't have access to the timestamp
			// that is actually set by the proposer.
			let slot_after_building = SignedDuration::default().slot_now(slot_duration);
			if slot_after_building != slot_number {
				info!("Discarding proposal for slot {}; block production took too long", slot_number);
				// If the node was compiled with debug, tell the user to use release optimizations.
				#[cfg(build_type="debug")]
				info!("Recompile your node in `--release` mode to mitigate this problem.");
				telemetry!(CONSENSUS_INFO; "slots.discarding_proposal_took_too_long";
					"slot" => slot_number,
				);

				return;
			}

=======
		Box::pin(proposal_work.map_ok(move |(block, claim)| {
>>>>>>> c837c8d9
			let (header, body) = block.deconstruct();
			let header_num = *header.number();
			let header_hash = header.hash();
			let parent_hash = *header.parent_hash();

			let block_import_params = block_import_params_maker(
				header,
				&header_hash,
				body,
				proposal.storage_changes,
				claim,
			);

			info!(
				"Pre-sealed block for proposal at {}. Hash now {:?}, previously {:?}.",
				header_num,
				block_import_params.post_header().hash(),
				header_hash,
			);

			telemetry!(CONSENSUS_INFO; "slots.pre_sealed_block";
				"header_num" => ?header_num,
				"hash_now" => ?block_import_params.post_header().hash(),
				"hash_previously" => ?header_hash,
			);

			if let Err(err) = block_import.lock().import_block(block_import_params, Default::default()) {
				warn!(target: logging_target,
					"Error with block built on {:?}: {:?}",
					parent_hash,
					err,
				);

				telemetry!(CONSENSUS_WARN; "slots.err_with_block_built_on";
					"hash" => ?parent_hash, "err" => ?err,
				);
			}
		}))
	}
}

/// Slot compatible inherent data.
pub trait SlotCompatible {
	/// Extract timestamp and slot from inherent data.
	fn extract_timestamp_and_slot(
		&self,
		inherent: &InherentData,
	) -> Result<(u64, u64, std::time::Duration), consensus_common::Error>;

	/// Get the difference between chain time and local time.  Defaults to
	/// always returning zero.
	fn time_offset() -> SignedDuration { Default::default() }
}

/// Start a new slot worker.
///
/// Every time a new slot is triggered, `worker.on_slot` is called and the future it returns is
/// polled until completion, unless we are major syncing.
pub fn start_slot_worker<B, C, W, T, SO, SC, CAW>(
	slot_duration: SlotDuration<T>,
	client: C,
	mut worker: W,
	mut sync_oracle: SO,
	inherent_data_providers: InherentDataProviders,
	timestamp_extractor: SC,
	can_author_with: CAW,
) -> impl Future<Output = ()>
where
	B: BlockT,
	C: SelectChain<B>,
	W: SlotWorker<B>,
	W::OnSlot: Unpin,
	SO: SyncOracle + Send,
	SC: SlotCompatible + Unpin,
	T: SlotData + Clone,
	CAW: CanAuthorWith<B> + Send,
{
	let SlotDuration(slot_duration) = slot_duration;

	// rather than use a timer interval, we schedule our waits ourselves
	Slots::<SC>::new(
		slot_duration.slot_duration(),
		inherent_data_providers,
		timestamp_extractor,
	).inspect_err(|e| debug!(target: "slots", "Faulty timer: {:?}", e))
		.try_for_each(move |slot_info| {
			// only propose when we are not syncing.
			if sync_oracle.is_major_syncing() {
				debug!(target: "slots", "Skipping proposal slot due to sync.");
				return Either::Right(future::ready(Ok(())));
			}

			let slot_num = slot_info.number;
			let chain_head = match client.best_chain() {
				Ok(x) => x,
				Err(e) => {
					warn!(target: "slots", "Unable to author block in slot {}. \
					no best block header: {:?}", slot_num, e);
					return Either::Right(future::ready(Ok(())));
				}
			};

			if let Err(err) = can_author_with.can_author_with(&BlockId::Hash(chain_head.hash())) {
				warn!(
					target: "slots",
					"Unable to author block in slot {},. `can_author_with` returned: {} \
					Probably a node update is required!",
					slot_num,
					err,
				);
				Either::Right(future::ready(Ok(())))
			} else {
				Either::Left(
					worker.on_slot(chain_head, slot_info)
						.map_err(|e| {
							warn!(target: "slots", "Encountered consensus error: {:?}", e);
						})
						.or_else(|_| future::ready(Ok(())))
				)
			}
		}).then(|res| {
			if let Err(err) = res {
				warn!(target: "slots", "Slots stream terminated with an error: {:?}", err);
			}
			future::ready(())
		})
}

/// A header which has been checked
pub enum CheckedHeader<H, S> {
	/// A header which has slot in the future. this is the full header (not stripped)
	/// and the slot in which it should be processed.
	Deferred(H, u64),
	/// A header which is fully checked, including signature. This is the pre-header
	/// accompanied by the seal components.
	///
	/// Includes the digest item that encoded the seal.
	Checked(H, S),
}

/// A type from which a slot duration can be obtained.
pub trait SlotData {
	/// Gets the slot duration.
	fn slot_duration(&self) -> u64;

	/// The static slot key
	const SLOT_KEY: &'static [u8];
}

impl SlotData for u64 {
	fn slot_duration(&self) -> u64 {
		*self
	}

	const SLOT_KEY: &'static [u8] = b"aura_slot_duration";
}

/// A slot duration. Create with `get_or_compute`.
// The internal member should stay private here to maintain invariants of
// `get_or_compute`.
#[derive(Clone, Copy, Debug, Encode, Decode, Hash, PartialOrd, Ord, PartialEq, Eq)]
pub struct SlotDuration<T>(T);

impl<T> Deref for SlotDuration<T> {
	type Target = T;
	fn deref(&self) -> &T {
		&self.0
	}
}

impl<T: SlotData + Clone> SlotData for SlotDuration<T> {
	/// Get the slot duration in milliseconds.
	fn slot_duration(&self) -> u64
		where T: SlotData,
	{
		self.0.slot_duration()
	}

	const SLOT_KEY: &'static [u8] = T::SLOT_KEY;
}

impl<T: Clone> SlotDuration<T> {
	/// Either fetch the slot duration from disk or compute it from the
	/// genesis state.
	///
	/// `slot_key` is marked as `'static`, as it should really be a
	/// compile-time constant.
	pub fn get_or_compute<B: BlockT, C, CB>(client: &C, cb: CB) -> sp_blockchain::Result<Self> where
		C: client_api::backend::AuxStore,
<<<<<<< HEAD
		C: ProvideRuntimeApi<B>,
		CB: FnOnce(ApiRef<C::Api>, &BlockId<B>) -> client_api::error::Result<T>,
=======
		C: ProvideRuntimeApi,
		CB: FnOnce(ApiRef<C::Api>, &BlockId<B>) -> sp_blockchain::Result<T>,
>>>>>>> c837c8d9
		T: SlotData + Encode + Decode + Debug,
	{
		match client.get_aux(T::SLOT_KEY)? {
			Some(v) => <T as codec::Decode>::decode(&mut &v[..])
				.map(SlotDuration)
				.map_err(|_| {
					sp_blockchain::Error::Backend({
						error!(target: "slots", "slot duration kept in invalid format");
						"slot duration kept in invalid format".to_string()
					})
				}),
			None => {
				use sp_runtime::traits::Zero;
				let genesis_slot_duration =
					cb(client.runtime_api(), &BlockId::number(Zero::zero()))?;

				info!(
					"Loaded block-time = {:?} milliseconds from genesis on first-launch",
					genesis_slot_duration
				);

				genesis_slot_duration
					.using_encoded(|s| client.insert_aux(&[(T::SLOT_KEY, &s[..])], &[]))?;

				Ok(SlotDuration(genesis_slot_duration))
			}
		}
	}

	/// Returns slot data value.
	pub fn get(&self) -> T {
		self.0.clone()
	}
}<|MERGE_RESOLUTION|>--- conflicted
+++ resolved
@@ -36,18 +36,11 @@
 use futures_timer::Delay;
 use inherents::{InherentData, InherentDataProviders};
 use log::{debug, error, info, warn};
-<<<<<<< HEAD
-use sr_primitives::generic::BlockId;
-use sr_primitives::traits::{Block as BlockT, Header, HasherFor, NumberFor};
-use sr_api::{ProvideRuntimeApi, ApiRef};
-use std::{fmt::Debug, ops::Deref, pin::Pin, sync::Arc};
-use substrate_telemetry::{telemetry, CONSENSUS_DEBUG, CONSENSUS_WARN, CONSENSUS_INFO};
-=======
 use sp_runtime::generic::BlockId;
-use sp_runtime::traits::{ApiRef, Block as BlockT, Header, ProvideRuntimeApi};
+use sp_runtime::traits::{Block as BlockT, Header, HasherFor, NumberFor};
+use sp_api::{ProvideRuntimeApi, ApiRef};
 use std::{fmt::Debug, ops::Deref, pin::Pin, sync::Arc, time::{Instant, Duration}};
 use sc_telemetry::{telemetry, CONSENSUS_DEBUG, CONSENSUS_WARN, CONSENSUS_INFO};
->>>>>>> c837c8d9
 use parking_lot::Mutex;
 use client_api;
 
@@ -113,15 +106,11 @@
 	) -> Option<Self::Claim>;
 
 	/// Return the pre digest data to include in a block authored with the given claim.
-<<<<<<< HEAD
 	fn pre_digest_data(
 		&self,
 		slot_number: u64,
 		claim: &Self::Claim,
-	) -> Vec<sr_primitives::DigestItem<B::Hash>>;
-=======
-	fn pre_digest_data(&self, slot_number: u64, claim: &Self::Claim) -> Vec<sp_runtime::DigestItem<B::Hash>>;
->>>>>>> c837c8d9
+	) -> Vec<sp_runtime::DigestItem<B::Hash>>;
 
 	/// Returns a function which produces a `BlockImportParams`.
 	fn block_import_params(&self) -> Box<
@@ -256,6 +245,7 @@
 				logs,
 			},
 			slot_remaining_duration,
+			false,
 		).map_err(|e| consensus_common::Error::ClientImport(format!("{:?}", e)));
 		let delay: Box<dyn Future<Output=()> + Unpin + Send> = match proposing_remaining_duration {
 			Some(r) => Box::new(Delay::new(r)),
@@ -275,48 +265,14 @@
 					);
 					Err(consensus_common::Error::ClientImport("Timeout in the Slots proposer".into()))
 				},
-<<<<<<< HEAD
-				remaining_duration,
-				false,
-			).map_err(|e| consensus_common::Error::ClientImport(format!("{:?}", e))),
-			Delay::new(remaining_duration)
-				.map_err(consensus_common::Error::FaultyTimer)
-		).map(|v| match v {
-			futures::future::Either::Left((b, _)) => b.map(|b| (b, claim)),
-			futures::future::Either::Right((Ok(_), _)) =>
-				Err(consensus_common::Error::ClientImport("Timeout in the Slots proposer".into())),
-			futures::future::Either::Right((Err(err), _)) => Err(err),
-		});
-=======
 			}));
->>>>>>> c837c8d9
 
 		let block_import_params_maker = self.block_import_params();
 		let block_import = self.block_import();
 		let logging_target = self.logging_target();
 
-<<<<<<< HEAD
 		Box::pin(proposal_work.map_ok(move |(proposal, claim)| {
-			let block = proposal.block;
-			// minor hack since we don't have access to the timestamp
-			// that is actually set by the proposer.
-			let slot_after_building = SignedDuration::default().slot_now(slot_duration);
-			if slot_after_building != slot_number {
-				info!("Discarding proposal for slot {}; block production took too long", slot_number);
-				// If the node was compiled with debug, tell the user to use release optimizations.
-				#[cfg(build_type="debug")]
-				info!("Recompile your node in `--release` mode to mitigate this problem.");
-				telemetry!(CONSENSUS_INFO; "slots.discarding_proposal_took_too_long";
-					"slot" => slot_number,
-				);
-
-				return;
-			}
-
-=======
-		Box::pin(proposal_work.map_ok(move |(block, claim)| {
->>>>>>> c837c8d9
-			let (header, body) = block.deconstruct();
+			let (header, body) = proposal.block.deconstruct();
 			let header_num = *header.number();
 			let header_hash = header.hash();
 			let parent_hash = *header.parent_hash();
@@ -505,13 +461,8 @@
 	/// compile-time constant.
 	pub fn get_or_compute<B: BlockT, C, CB>(client: &C, cb: CB) -> sp_blockchain::Result<Self> where
 		C: client_api::backend::AuxStore,
-<<<<<<< HEAD
 		C: ProvideRuntimeApi<B>,
-		CB: FnOnce(ApiRef<C::Api>, &BlockId<B>) -> client_api::error::Result<T>,
-=======
-		C: ProvideRuntimeApi,
 		CB: FnOnce(ApiRef<C::Api>, &BlockId<B>) -> sp_blockchain::Result<T>,
->>>>>>> c837c8d9
 		T: SlotData + Encode + Decode + Debug,
 	{
 		match client.get_aux(T::SLOT_KEY)? {
