// Copyright 2017-2019 Parity Technologies (UK) Ltd.
// This file is part of Substrate.

// Substrate is free software: you can redistribute it and/or modify
// it under the terms of the GNU General Public License as published by
// the Free Software Foundation, either version 3 of the License, or
// (at your option) any later version.

// Substrate is distributed in the hope that it will be useful,
// but WITHOUT ANY WARRANTY; without even the implied warranty of
// MERCHANTABILITY or FITNESS FOR A PARTICULAR PURPOSE.  See the
// GNU General Public License for more details.

// You should have received a copy of the GNU General Public License
// along with Substrate.  If not, see <http://www.gnu.org/licenses/>.

use crate::{Service, NetworkStatus, NetworkState, error::Error, DEFAULT_PROTOCOL_ID};
use crate::{SpawnTaskHandle, start_rpc_servers, build_network_future, TransactionPoolAdapter};
use crate::status_sinks;
use crate::config::{Configuration, DatabaseConfig};
use client_api::{
	self,
	BlockchainEvents,
	backend::RemoteBackend, light::RemoteBlockchain,
};
use client::Client;
use chain_spec::{RuntimeGenesis, Extension};
use consensus_common::import_queue::ImportQueue;
use futures::{prelude::*, sync::mpsc};
use futures03::{
	compat::{Compat, Future01CompatExt},
	FutureExt as _, TryFutureExt as _,
	StreamExt as _, TryStreamExt as _,
	future::{select, Either}
};
<<<<<<< HEAD
use keystore::Store as Keystore;
use log::{info, warn};
=======
use keystore::{Store as Keystore};
use log::{info, warn, error};
>>>>>>> c837c8d9
use network::{FinalityProofProvider, OnDemand, NetworkService, NetworkStateInfo, DhtEvent};
use network::{config::BoxFinalityProofRequestBuilder, specialization::NetworkSpecialization};
use parking_lot::{Mutex, RwLock};
use rpc;
<<<<<<< HEAD
use sr_primitives::generic::BlockId;
use sr_primitives::traits::{
	Block as BlockT, Extrinsic, NumberFor, One, Zero, Header, SaturatedConversion, HasherFor,
};
use sr_api::ProvideRuntimeApi;
use substrate_executor::{NativeExecutor, NativeExecutionDispatch};
=======
use sp_api::ConstructRuntimeApi;
use sp_runtime::generic::BlockId;
use sp_runtime::traits::{
	Block as BlockT, ProvideRuntimeApi, NumberFor, Header, SaturatedConversion,
};
use sc_executor::{NativeExecutor, NativeExecutionDispatch};
>>>>>>> c837c8d9
use std::{
	io::{Read, Write, Seek},
	marker::PhantomData, sync::Arc, time::SystemTime
};
use sysinfo::{get_current_pid, ProcessExt, System, SystemExt};
use tel::{telemetry, SUBSTRATE_INFO};
use txpool_api::{TransactionPool, TransactionPoolMaintainer};
use sp_blockchain;
use grafana_data_source::{self, record_metrics};

/// Aggregator for the components required to build a service.
///
/// # Usage
///
/// Call [`ServiceBuilder::new_full`] or [`ServiceBuilder::new_light`], then call the various
/// `with_` methods to add the required components that you built yourself:
///
/// - [`with_select_chain`](ServiceBuilder::with_select_chain)
/// - [`with_import_queue`](ServiceBuilder::with_import_queue)
/// - [`with_network_protocol`](ServiceBuilder::with_network_protocol)
/// - [`with_finality_proof_provider`](ServiceBuilder::with_finality_proof_provider)
/// - [`with_transaction_pool`](ServiceBuilder::with_transaction_pool)
///
/// After this is done, call [`build`](ServiceBuilder::build) to construct the service.
///
/// The order in which the `with_*` methods are called doesn't matter, as the correct binding of
/// generics is done when you call `build`.
///
pub struct ServiceBuilder<TBl, TRtApi, TCfg, TGen, TCSExt, TCl, TFchr, TSc, TImpQu, TFprb, TFpp,
	TNetP, TExPool, TRpc, Backend>
{
	config: Configuration<TCfg, TGen, TCSExt>,
	pub (crate) client: Arc<TCl>,
	backend: Arc<Backend>,
	keystore: Arc<RwLock<Keystore>>,
	fetcher: Option<TFchr>,
	select_chain: Option<TSc>,
	pub (crate) import_queue: TImpQu,
	finality_proof_request_builder: Option<TFprb>,
	finality_proof_provider: Option<TFpp>,
	network_protocol: TNetP,
	transaction_pool: Arc<TExPool>,
	rpc_extensions: TRpc,
	remote_backend: Option<Arc<dyn RemoteBlockchain<TBl>>>,
	dht_event_tx: Option<mpsc::Sender<DhtEvent>>,
	marker: PhantomData<(TBl, TRtApi)>,
}

/// Full client type.
type TFullClient<TBl, TRtApi, TExecDisp> = Client<
	TFullBackend<TBl>,
	TFullCallExecutor<TBl, TExecDisp>,
	TBl,
	TRtApi,
>;

/// Full client backend type.
type TFullBackend<TBl> = client_db::Backend<TBl>;

/// Full client call executor type.
type TFullCallExecutor<TBl, TExecDisp> = client::LocalCallExecutor<
	client_db::Backend<TBl>,
	NativeExecutor<TExecDisp>,
>;

/// Light client type.
type TLightClient<TBl, TRtApi, TExecDisp> = Client<
	TLightBackend<TBl>,
	TLightCallExecutor<TBl, TExecDisp>,
	TBl,
	TRtApi,
>;

/// Light client backend type.
type TLightBackend<TBl> = client::light::backend::Backend<
	client_db::light::LightStorage<TBl>,
	HasherFor<TBl>,
>;

/// Light call executor type.
type TLightCallExecutor<TBl, TExecDisp> = client::light::call_executor::GenesisCallExecutor<
	client::light::backend::Backend<
		client_db::light::LightStorage<TBl>,
		HasherFor<TBl>
	>,
	client::LocalCallExecutor<
		client::light::backend::Backend<
			client_db::light::LightStorage<TBl>,
			HasherFor<TBl>
		>,
		NativeExecutor<TExecDisp>
	>,
>;

impl<TCfg, TGen, TCSExt> ServiceBuilder<(), (), TCfg, TGen, TCSExt, (), (), (), (), (), (), (), (), (), ()>
where TGen: RuntimeGenesis, TCSExt: Extension {
	/// Start the service builder with a configuration.
	pub fn new_full<TBl: BlockT, TRtApi, TExecDisp: NativeExecutionDispatch>(
		config: Configuration<TCfg, TGen, TCSExt>
	) -> Result<ServiceBuilder<
		TBl,
		TRtApi,
		TCfg,
		TGen,
		TCSExt,
		TFullClient<TBl, TRtApi, TExecDisp>,
		Arc<OnDemand<TBl>>,
		(),
		(),
		BoxFinalityProofRequestBuilder<TBl>,
		Arc<dyn FinalityProofProvider<TBl>>,
		(),
		(),
		(),
		TFullBackend<TBl>,
	>, Error> {
		let keystore = Keystore::open(
			config.keystore_path.clone().ok_or("No basepath configured")?,
			config.keystore_password.clone()
		)?;

		let executor = NativeExecutor::<TExecDisp>::new(
			config.wasm_method,
			config.default_heap_pages,
		);

		let fork_blocks = config.chain_spec
			.extensions()
			.get::<client::ForkBlocks<TBl>>()
			.cloned()
			.unwrap_or_default();

		let (client, backend) = {
			let db_config = client_db::DatabaseSettings {
				state_cache_size: config.state_cache_size,
				state_cache_child_ratio:
					config.state_cache_child_ratio.map(|v| (v, 100)),
				pruning: config.pruning.clone(),
				source: match &config.database {
					DatabaseConfig::Path { path, cache_size } =>
						client_db::DatabaseSettingsSrc::Path {
							path: path.clone(),
							cache_size: cache_size.clone().map(|u| u as usize),
						},
					DatabaseConfig::Custom(db) =>
						client_db::DatabaseSettingsSrc::Custom(db.clone()),
				},
			};

			let extensions = client_api::execution_extensions::ExecutionExtensions::new(
				config.execution_strategies.clone(),
				Some(keystore.clone()),
			);

			client_db::new_client(
				db_config,
				executor,
				&config.chain_spec,
				fork_blocks,
				extensions,
			)?
		};

		let client = Arc::new(client);

		Ok(ServiceBuilder {
			config,
			client,
			backend,
			keystore,
			fetcher: None,
			select_chain: None,
			import_queue: (),
			finality_proof_request_builder: None,
			finality_proof_provider: None,
			network_protocol: (),
			transaction_pool: Arc::new(()),
			rpc_extensions: Default::default(),
			remote_backend: None,
			dht_event_tx: None,
			marker: PhantomData,
		})
	}

	/// Start the service builder with a configuration.
	pub fn new_light<TBl: BlockT, TRtApi, TExecDisp: NativeExecutionDispatch + 'static>(
		config: Configuration<TCfg, TGen, TCSExt>
	) -> Result<ServiceBuilder<
		TBl,
		TRtApi,
		TCfg,
		TGen,
		TCSExt,
		TLightClient<TBl, TRtApi, TExecDisp>,
		Arc<OnDemand<TBl>>,
		(),
		(),
		BoxFinalityProofRequestBuilder<TBl>,
		Arc<dyn FinalityProofProvider<TBl>>,
		(),
		(),
		(),
		TLightBackend<TBl>,
	>, Error> {
		let keystore = Keystore::open(
			config.keystore_path.clone().ok_or("No basepath configured")?,
			config.keystore_password.clone()
		)?;

		let executor = NativeExecutor::<TExecDisp>::new(
			config.wasm_method,
			config.default_heap_pages,
		);

		let db_storage = {
			let db_settings = client_db::DatabaseSettings {
				state_cache_size: config.state_cache_size,
				state_cache_child_ratio:
					config.state_cache_child_ratio.map(|v| (v, 100)),
				pruning: config.pruning.clone(),
				source: match &config.database {
					DatabaseConfig::Path { path, cache_size } =>
						client_db::DatabaseSettingsSrc::Path {
							path: path.clone(),
							cache_size: cache_size.clone().map(|u| u as usize),
						},
					DatabaseConfig::Custom(db) =>
						client_db::DatabaseSettingsSrc::Custom(db.clone()),
				},
			};
			client_db::light::LightStorage::new(db_settings)?
		};
		let light_blockchain = client::light::new_light_blockchain(db_storage);
		let fetch_checker = Arc::new(
			client::light::new_fetch_checker::<_, TBl, _>(
				light_blockchain.clone(),
				executor.clone(),
			),
		);
		let fetcher = Arc::new(network::OnDemand::new(fetch_checker));
		let backend = client::light::new_light_backend(light_blockchain);
		let remote_blockchain = backend.remote_blockchain();
		let client = Arc::new(client::light::new_light(
			backend.clone(),
			&config.chain_spec,
			executor,
		)?);

		Ok(ServiceBuilder {
			config,
			client,
			backend,
			keystore,
			fetcher: Some(fetcher.clone()),
			select_chain: None,
			import_queue: (),
			finality_proof_request_builder: None,
			finality_proof_provider: None,
			network_protocol: (),
			transaction_pool: Arc::new(()),
			rpc_extensions: Default::default(),
			remote_backend: Some(remote_blockchain),
			dht_event_tx: None,
			marker: PhantomData,
		})
	}
}

impl<TBl, TRtApi, TCfg, TGen, TCSExt, TCl, TFchr, TSc, TImpQu, TFprb, TFpp, TNetP, TExPool, TRpc, Backend>
	ServiceBuilder<TBl, TRtApi, TCfg, TGen, TCSExt, TCl, TFchr, TSc, TImpQu, TFprb, TFpp,
		TNetP, TExPool, TRpc, Backend> {

	/// Returns a reference to the client that was stored in this builder.
	pub fn client(&self) -> &Arc<TCl> {
		&self.client
	}

	/// Returns a reference to the backend that was used in this builder.
	pub fn backend(&self) -> &Arc<Backend> {
		&self.backend
	}

	/// Returns a reference to the select-chain that was stored in this builder.
	pub fn select_chain(&self) -> Option<&TSc> {
		self.select_chain.as_ref()
	}

	/// Defines which head-of-chain strategy to use.
	pub fn with_opt_select_chain<USc>(
		self,
		select_chain_builder: impl FnOnce(
			&Configuration<TCfg, TGen, TCSExt>, &Arc<Backend>
		) -> Result<Option<USc>, Error>
	) -> Result<ServiceBuilder<TBl, TRtApi, TCfg, TGen, TCSExt, TCl, TFchr, USc, TImpQu, TFprb, TFpp,
		TNetP, TExPool, TRpc, Backend>, Error> {
		let select_chain = select_chain_builder(&self.config, &self.backend)?;

		Ok(ServiceBuilder {
			config: self.config,
			client: self.client,
			backend: self.backend,
			keystore: self.keystore,
			fetcher: self.fetcher,
			select_chain,
			import_queue: self.import_queue,
			finality_proof_request_builder: self.finality_proof_request_builder,
			finality_proof_provider: self.finality_proof_provider,
			network_protocol: self.network_protocol,
			transaction_pool: self.transaction_pool,
			rpc_extensions: self.rpc_extensions,
			remote_backend: self.remote_backend,
			dht_event_tx: self.dht_event_tx,
			marker: self.marker,
		})
	}

	/// Defines which head-of-chain strategy to use.
	pub fn with_select_chain<USc>(
		self,
		builder: impl FnOnce(&Configuration<TCfg, TGen, TCSExt>, &Arc<Backend>) -> Result<USc, Error>
	) -> Result<ServiceBuilder<TBl, TRtApi, TCfg, TGen, TCSExt, TCl, TFchr, USc, TImpQu, TFprb, TFpp,
		TNetP, TExPool, TRpc, Backend>, Error> {
		self.with_opt_select_chain(|cfg, b| builder(cfg, b).map(Option::Some))
	}

	/// Defines which import queue to use.
	pub fn with_import_queue<UImpQu>(
		self,
		builder: impl FnOnce(&Configuration<TCfg, TGen, TCSExt>, Arc<TCl>, Option<TSc>, Arc<TExPool>)
			-> Result<UImpQu, Error>
	) -> Result<ServiceBuilder<TBl, TRtApi, TCfg, TGen, TCSExt, TCl, TFchr, TSc, UImpQu, TFprb, TFpp,
			TNetP, TExPool, TRpc, Backend>, Error>
	where TSc: Clone {
		let import_queue = builder(
			&self.config,
			self.client.clone(),
			self.select_chain.clone(),
			self.transaction_pool.clone()
		)?;

		Ok(ServiceBuilder {
			config: self.config,
			client: self.client,
			backend: self.backend,
			keystore: self.keystore,
			fetcher: self.fetcher,
			select_chain: self.select_chain,
			import_queue,
			finality_proof_request_builder: self.finality_proof_request_builder,
			finality_proof_provider: self.finality_proof_provider,
			network_protocol: self.network_protocol,
			transaction_pool: self.transaction_pool,
			rpc_extensions: self.rpc_extensions,
			remote_backend: self.remote_backend,
			dht_event_tx: self.dht_event_tx,
			marker: self.marker,
		})
	}

	/// Defines which network specialization protocol to use.
	pub fn with_network_protocol<UNetP>(
		self,
		network_protocol_builder: impl FnOnce(&Configuration<TCfg, TGen, TCSExt>) -> Result<UNetP, Error>
	) -> Result<ServiceBuilder<TBl, TRtApi, TCfg, TGen, TCSExt, TCl, TFchr, TSc, TImpQu, TFprb, TFpp,
		UNetP, TExPool, TRpc, Backend>, Error> {
		let network_protocol = network_protocol_builder(&self.config)?;

		Ok(ServiceBuilder {
			config: self.config,
			client: self.client,
			backend: self.backend,
			keystore: self.keystore,
			fetcher: self.fetcher,
			select_chain: self.select_chain,
			import_queue: self.import_queue,
			finality_proof_request_builder: self.finality_proof_request_builder,
			finality_proof_provider: self.finality_proof_provider,
			network_protocol,
			transaction_pool: self.transaction_pool,
			rpc_extensions: self.rpc_extensions,
			remote_backend: self.remote_backend,
			dht_event_tx: self.dht_event_tx,
			marker: self.marker,
		})
	}

	/// Defines which strategy to use for providing finality proofs.
	pub fn with_opt_finality_proof_provider(
		self,
		builder: impl FnOnce(Arc<TCl>, Arc<Backend>) -> Result<Option<Arc<dyn FinalityProofProvider<TBl>>>, Error>
	) -> Result<ServiceBuilder<
		TBl,
		TRtApi,
		TCfg,
		TGen,
		TCSExt,
		TCl,
		TFchr,
		TSc,
		TImpQu,
		TFprb,
		Arc<dyn FinalityProofProvider<TBl>>,
		TNetP,
		TExPool,
		TRpc,
		Backend,
	>, Error> {
		let finality_proof_provider = builder(self.client.clone(), self.backend.clone())?;

		Ok(ServiceBuilder {
			config: self.config,
			client: self.client,
			backend: self.backend,
			keystore: self.keystore,
			fetcher: self.fetcher,
			select_chain: self.select_chain,
			import_queue: self.import_queue,
			finality_proof_request_builder: self.finality_proof_request_builder,
			finality_proof_provider,
			network_protocol: self.network_protocol,
			transaction_pool: self.transaction_pool,
			rpc_extensions: self.rpc_extensions,
			remote_backend: self.remote_backend,
			dht_event_tx: self.dht_event_tx,
			marker: self.marker,
		})
	}

	/// Defines which strategy to use for providing finality proofs.
	pub fn with_finality_proof_provider(
		self,
		build: impl FnOnce(Arc<TCl>, Arc<Backend>) -> Result<Arc<dyn FinalityProofProvider<TBl>>, Error>
	) -> Result<ServiceBuilder<
		TBl,
		TRtApi,
		TCfg,
		TGen,
		TCSExt,
		TCl,
		TFchr,
		TSc,
		TImpQu,
		TFprb,
		Arc<dyn FinalityProofProvider<TBl>>,
		TNetP,
		TExPool,
		TRpc,
		Backend,
	>, Error> {
		self.with_opt_finality_proof_provider(|client, backend| build(client, backend).map(Option::Some))
	}

	/// Defines which import queue to use.
	pub fn with_import_queue_and_opt_fprb<UImpQu, UFprb>(
		self,
		builder: impl FnOnce(
			&Configuration<TCfg, TGen, TCSExt>,
			Arc<TCl>,
			Arc<Backend>,
			Option<TFchr>,
			Option<TSc>,
			Arc<TExPool>,
		) -> Result<(UImpQu, Option<UFprb>), Error>
	) -> Result<ServiceBuilder<TBl, TRtApi, TCfg, TGen, TCSExt, TCl, TFchr, TSc, UImpQu, UFprb, TFpp,
		TNetP, TExPool, TRpc, Backend>, Error>
	where TSc: Clone, TFchr: Clone {
		let (import_queue, fprb) = builder(
			&self.config,
			self.client.clone(),
			self.backend.clone(),
			self.fetcher.clone(),
			self.select_chain.clone(),
			self.transaction_pool.clone()
		)?;

		Ok(ServiceBuilder {
			config: self.config,
			client: self.client,
			backend: self.backend,
			keystore: self.keystore,
			fetcher: self.fetcher,
			select_chain: self.select_chain,
			import_queue,
			finality_proof_request_builder: fprb,
			finality_proof_provider: self.finality_proof_provider,
			network_protocol: self.network_protocol,
			transaction_pool: self.transaction_pool,
			rpc_extensions: self.rpc_extensions,
			remote_backend: self.remote_backend,
			dht_event_tx: self.dht_event_tx,
			marker: self.marker,
		})
	}

	/// Defines which import queue to use.
	pub fn with_import_queue_and_fprb<UImpQu, UFprb>(
		self,
		builder: impl FnOnce(
			&Configuration<TCfg, TGen, TCSExt>,
			Arc<TCl>,
			Arc<Backend>,
			Option<TFchr>,
			Option<TSc>,
			Arc<TExPool>,
		) -> Result<(UImpQu, UFprb), Error>
	) -> Result<ServiceBuilder<TBl, TRtApi, TCfg, TGen, TCSExt, TCl, TFchr, TSc, UImpQu, UFprb, TFpp,
			TNetP, TExPool, TRpc, Backend>, Error>
	where TSc: Clone, TFchr: Clone {
		self.with_import_queue_and_opt_fprb(|cfg, cl, b, f, sc, tx|
			builder(cfg, cl, b, f, sc, tx)
				.map(|(q, f)| (q, Some(f)))
		)
	}

	/// Defines which transaction pool to use.
	pub fn with_transaction_pool<UExPool>(
		self,
		transaction_pool_builder: impl FnOnce(
			txpool::txpool::Options,
			Arc<TCl>,
			Option<TFchr>,
		) -> Result<UExPool, Error>
	) -> Result<ServiceBuilder<TBl, TRtApi, TCfg, TGen, TCSExt, TCl, TFchr, TSc, TImpQu, TFprb, TFpp,
		TNetP, UExPool, TRpc, Backend>, Error>
	where TSc: Clone, TFchr: Clone {
		let transaction_pool = transaction_pool_builder(
			self.config.transaction_pool.clone(),
			self.client.clone(),
			self.fetcher.clone(),
		)?;

		Ok(ServiceBuilder {
			config: self.config,
			client: self.client,
			backend: self.backend,
			keystore: self.keystore,
			fetcher: self.fetcher,
			select_chain: self.select_chain,
			import_queue: self.import_queue,
			finality_proof_request_builder: self.finality_proof_request_builder,
			finality_proof_provider: self.finality_proof_provider,
			network_protocol: self.network_protocol,
			transaction_pool: Arc::new(transaction_pool),
			rpc_extensions: self.rpc_extensions,
			remote_backend: self.remote_backend,
			dht_event_tx: self.dht_event_tx,
			marker: self.marker,
		})
	}

	/// Defines the RPC extensions to use.
	pub fn with_rpc_extensions<URpc>(
		self,
		rpc_ext_builder: impl FnOnce(
			Arc<TCl>,
			Arc<TExPool>,
			Arc<Backend>,
			Option<TFchr>,
			Option<Arc<dyn RemoteBlockchain<TBl>>>,
		) -> Result<URpc, Error>,
	) -> Result<ServiceBuilder<TBl, TRtApi, TCfg, TGen, TCSExt, TCl, TFchr, TSc, TImpQu, TFprb, TFpp,
		TNetP, TExPool, URpc, Backend>, Error>
	where TSc: Clone, TFchr: Clone {
		let rpc_extensions = rpc_ext_builder(
			self.client.clone(),
			self.transaction_pool.clone(),
			self.backend.clone(),
			self.fetcher.clone(),
			self.remote_backend.clone(),
		)?;

		Ok(ServiceBuilder {
			config: self.config,
			client: self.client,
			backend: self.backend,
			keystore: self.keystore,
			fetcher: self.fetcher,
			select_chain: self.select_chain,
			import_queue: self.import_queue,
			finality_proof_request_builder: self.finality_proof_request_builder,
			finality_proof_provider: self.finality_proof_provider,
			network_protocol: self.network_protocol,
			transaction_pool: self.transaction_pool,
			rpc_extensions,
			remote_backend: self.remote_backend,
			dht_event_tx: self.dht_event_tx,
			marker: self.marker,
		})
	}

	/// Adds a dht event sender to builder to be used by the network to send dht events to the authority discovery
	/// module.
	pub fn with_dht_event_tx(
		self,
		dht_event_tx: mpsc::Sender<DhtEvent>,
	) -> Result<ServiceBuilder<TBl, TRtApi, TCfg, TGen, TCSExt, TCl, TFchr, TSc, TImpQu, TFprb, TFpp,
								TNetP, TExPool, TRpc, Backend>, Error> {
		Ok(ServiceBuilder {
			config: self.config,
			client: self.client,
			backend: self.backend,
			keystore: self.keystore,
			fetcher: self.fetcher,
			select_chain: self.select_chain,
			import_queue: self.import_queue,
			finality_proof_request_builder: self.finality_proof_request_builder,
			finality_proof_provider: self.finality_proof_provider,
			network_protocol: self.network_protocol,
			transaction_pool: self.transaction_pool,
			rpc_extensions: self.rpc_extensions,
			remote_backend: self.remote_backend,
			dht_event_tx: Some(dht_event_tx),
			marker: self.marker,
		})
	}
}

/// Implemented on `ServiceBuilder`. Allows running block commands, such as import/export/validate
/// components to the builder.
pub trait ServiceBuilderCommand {
	/// Block type this API operates on.
	type Block: BlockT;
	/// Starts the process of importing blocks.
	fn import_blocks(
		self,
		input: impl Read + Seek + Send + 'static,
		force: bool,
	) -> Box<dyn Future<Item = (), Error = Error> + Send>;

	/// Performs the blocks export.
	fn export_blocks(
		self,
		output: impl Write + 'static,
		from: NumberFor<Self::Block>,
		to: Option<NumberFor<Self::Block>>,
		json: bool
	) -> Box<dyn Future<Item = (), Error = Error>>;

	/// Performs a revert of `blocks` blocks.
	fn revert_chain(
		&self,
		blocks: NumberFor<Self::Block>
	) -> Result<(), Error>;

<<<<<<< HEAD
impl<
	TBl, TRtApi, TCfg, TGen, TCSExt, TBackend,
	TExec, TFchr, TSc, TImpQu, TFprb, TFpp, TNetP,
	TExPool, TRpc, Backend
> ServiceBuilderImport for ServiceBuilder<
	TBl, TRtApi, TCfg, TGen, TCSExt, Client<TBackend, TExec, TBl, TRtApi>,
	TFchr, TSc, TImpQu, TFprb, TFpp, TNetP, TExPool, TRpc, Backend
> where
	TBl: BlockT,
	TBackend: 'static + client_api::backend::Backend<TBl> + Send,
	TExec: 'static + client::CallExecutor<TBl> + Send + Sync + Clone,
	TImpQu: 'static + ImportQueue<TBl>,
	TRtApi: 'static + Send + Sync,
{
	fn import_blocks(
=======
	/// Re-validate known block.
	fn check_block(
>>>>>>> c837c8d9
		self,
		block: BlockId<Self::Block>
	) -> Box<dyn Future<Item = (), Error = Error> + Send>;
}

<<<<<<< HEAD
impl<TBl, TRtApi, TCfg, TGen, TCSExt, TBackend, TExec, TFchr, TSc, TImpQu, TFprb, TFpp, TNetP, TExPool, TRpc>
	ServiceBuilderExport for ServiceBuilder<TBl, TRtApi, TCfg, TGen, TCSExt, Client<TBackend, TExec, TBl, TRtApi>,
		TFchr, TSc, TImpQu, TFprb, TFpp, TNetP, TExPool, TRpc, TBackend>
where
	TBl: BlockT,
	TBackend: 'static + client_api::backend::Backend<TBl> + Send,
	TExec: 'static + client::CallExecutor<TBl> + Send + Sync + Clone
{
	type Block = TBl;

	fn export_blocks(
		&self,
		exit: impl Future<Item=(),Error=()> + Send + 'static,
		mut output: impl Write,
		from: NumberFor<TBl>,
		to: Option<NumberFor<TBl>>,
		json: bool
	) -> Result<(), Error> {
		let client = &self.client;
		export_blocks!(client, exit, output, from, to, json)
	}
}

impl<TBl, TRtApi, TCfg, TGen, TCSExt, TBackend, TExec, TFchr, TSc, TImpQu, TFprb, TFpp, TNetP, TExPool, TRpc>
	ServiceBuilderRevert for ServiceBuilder<TBl, TRtApi, TCfg, TGen, TCSExt, Client<TBackend, TExec, TBl, TRtApi>,
		TFchr, TSc, TImpQu, TFprb, TFpp, TNetP, TExPool, TRpc, TBackend>
where
	TBl: BlockT,
	TBackend: 'static + client_api::backend::Backend<TBl> + Send,
	TExec: 'static + client::CallExecutor<TBl> + Send + Sync + Clone
{
	type Block = TBl;

	fn revert_chain(
		&self,
		blocks: NumberFor<TBl>
	) -> Result<(), Error> {
		let client = &self.client;
		revert_chain!(client, blocks)
	}
}

impl<TBl, TRtApi, TCfg, TGen, TCSExt, TBackend, TExec, TSc, TImpQu, TNetP, TExPoolApi, TRpc>
=======
impl<TBl, TRtApi, TCfg, TGen, TCSExt, TBackend, TExec, TSc, TImpQu, TNetP, TExPool, TRpc>
>>>>>>> c837c8d9
ServiceBuilder<
	TBl,
	TRtApi,
	TCfg,
	TGen,
	TCSExt,
	Client<TBackend, TExec, TBl, TRtApi>,
	Arc<OnDemand<TBl>>,
	TSc,
	TImpQu,
	BoxFinalityProofRequestBuilder<TBl>,
	Arc<dyn FinalityProofProvider<TBl>>,
	TNetP,
	TExPool,
	TRpc,
	TBackend,
> where
<<<<<<< HEAD
	Client<TBackend, TExec, TBl, TRtApi>: ProvideRuntimeApi<TBl>,
	<Client<TBackend, TExec, TBl, TRtApi> as ProvideRuntimeApi<TBl>>::Api:
		sr_api::Metadata<TBl> +
=======
	Client<TBackend, TExec, TBl, TRtApi>: ProvideRuntimeApi,
	<Client<TBackend, TExec, TBl, TRtApi> as ProvideRuntimeApi>::Api:
		sp_api::Metadata<TBl> +
>>>>>>> c837c8d9
		offchain::OffchainWorkerApi<TBl> +
		txpool_runtime_api::TaggedTransactionQueue<TBl> +
		session::SessionKeys<TBl> +
<<<<<<< HEAD
		sr_api::ApiErrorExt<Error = client::error::Error> +
		sr_api::ApiExt<TBl, StateBackend = TBackend::State>,
	TBl: BlockT,
	TRtApi: 'static + Send + Sync,
=======
		sp_api::ApiExt<TBl, Error = sp_blockchain::Error>,
	TBl: BlockT<Hash = <Blake2Hasher as Hasher>::Out>,
	TRtApi: ConstructRuntimeApi<TBl, Client<TBackend, TExec, TBl, TRtApi>> + 'static + Send + Sync,
>>>>>>> c837c8d9
	TCfg: Default,
	TGen: RuntimeGenesis,
	TCSExt: Extension,
	TBackend: 'static + client_api::backend::Backend<TBl> + Send,
	TExec: 'static + client::CallExecutor<TBl> + Send + Sync + Clone,
	TSc: Clone,
	TImpQu: 'static + ImportQueue<TBl>,
	TNetP: NetworkSpecialization<TBl>,
	TExPool: 'static
		+ TransactionPool<Block=TBl, Hash = <TBl as BlockT>::Hash>
		+ TransactionPoolMaintainer<Block=TBl, Hash = <TBl as BlockT>::Hash>,
	TRpc: rpc::RpcExtension<rpc::Metadata> + Clone,
{
	/// Builds the service.
	pub fn build(self) -> Result<Service<
		TBl,
		Client<TBackend, TExec, TBl, TRtApi>,
		TSc,
		NetworkStatus<TBl>,
		NetworkService<TBl, TNetP, <TBl as BlockT>::Hash>,
		TExPool,
		offchain::OffchainWorkers<
			Client<TBackend, TExec, TBl, TRtApi>,
			TBackend::OffchainStorage,
			TBl
		>,
	>, Error> {
		let ServiceBuilder {
			marker: _,
			mut config,
			client,
			fetcher: on_demand,
			backend,
			keystore,
			select_chain,
			import_queue,
			finality_proof_request_builder,
			finality_proof_provider,
			network_protocol,
			transaction_pool,
			rpc_extensions,
			remote_backend,
			dht_event_tx,
		} = self;

		session::generate_initial_session_keys(
			client.clone(),
			&BlockId::Hash(client.info().chain.best_hash),
			config.dev_key_seed.clone().map(|s| vec![s]).unwrap_or_default(),
		)?;

		let (signal, exit) = exit_future::signal();

		// List of asynchronous tasks to spawn. We collect them, then spawn them all at once.
		let (to_spawn_tx, to_spawn_rx) =
			mpsc::unbounded::<Box<dyn Future<Item = (), Error = ()> + Send>>();

		// A side-channel for essential tasks to communicate shutdown.
		let (essential_failed_tx, essential_failed_rx) = mpsc::unbounded();

		let import_queue = Box::new(import_queue);
		let chain_info = client.info().chain;

		let version = config.full_version();
		info!("Highest known block at #{}", chain_info.best_number);
		telemetry!(
			SUBSTRATE_INFO;
			"node.start";
			"height" => chain_info.best_number.saturated_into::<u64>(),
			"best" => ?chain_info.best_hash
		);

		// make transaction pool available for off-chain runtime calls.
		client.execution_extensions()
			.register_transaction_pool(Arc::downgrade(&transaction_pool) as _);

		let transaction_pool_adapter = Arc::new(TransactionPoolAdapter {
			imports_external_transactions: !config.roles.is_light(),
			pool: transaction_pool.clone(),
			client: client.clone(),
			executor: Arc::new(SpawnTaskHandle { sender: to_spawn_tx.clone(), on_exit: exit.clone() }),
		});

		let protocol_id = {
			let protocol_id_full = match config.chain_spec.protocol_id() {
				Some(pid) => pid,
				None => {
					warn!("Using default protocol ID {:?} because none is configured in the \
						chain specs", DEFAULT_PROTOCOL_ID
					);
					DEFAULT_PROTOCOL_ID
				}
			}.as_bytes();
			network::config::ProtocolId::from(protocol_id_full)
		};

		let block_announce_validator =
			Box::new(consensus_common::block_validation::DefaultBlockAnnounceValidator::new(client.clone()));

		let network_params = network::config::Params {
			roles: config.roles,
			network_config: config.network.clone(),
			chain: client.clone(),
			finality_proof_provider,
			finality_proof_request_builder,
			on_demand: on_demand.clone(),
			transaction_pool: transaction_pool_adapter.clone() as _,
			import_queue,
			protocol_id,
			specialization: network_protocol,
			block_announce_validator,
		};

		let has_bootnodes = !network_params.network_config.boot_nodes.is_empty();
		let network_mut = network::NetworkWorker::new(network_params)?;
		let network = network_mut.service().clone();
		let network_status_sinks = Arc::new(Mutex::new(status_sinks::StatusSinks::new()));

		let offchain_storage = backend.offchain_storage();
		let offchain_workers = match (config.offchain_worker, offchain_storage) {
			(true, Some(db)) => {
				Some(Arc::new(offchain::OffchainWorkers::new(client.clone(), db)))
			},
			(true, None) => {
				log::warn!("Offchain workers disabled, due to lack of offchain storage support in backend.");
				None
			},
			_ => None,
		};

		{
			// block notifications
			let txpool = Arc::downgrade(&transaction_pool);
			let offchain = offchain_workers.as_ref().map(Arc::downgrade);
			let to_spawn_tx_ = to_spawn_tx.clone();
			let network_state_info: Arc<dyn NetworkStateInfo + Send + Sync> = network.clone();
			let is_validator = config.roles.is_authority();

			let events = client.import_notification_stream()
				.map(|v| Ok::<_, ()>(v)).compat()
				.for_each(move |notification| {
					let number = *notification.header.number();
					let txpool = txpool.upgrade();

					if let Some(txpool) = txpool.as_ref() {
						let future = txpool.maintain(
							&BlockId::hash(notification.hash),
							&notification.retracted,
						).map(|_| Ok(())).compat();
						let _ = to_spawn_tx_.unbounded_send(Box::new(future));
					}

					let offchain = offchain.as_ref().and_then(|o| o.upgrade());
					if let Some(offchain) = offchain {
						let future = offchain.on_block_imported(&number, network_state_info.clone(), is_validator)
							.map(|()| Ok(()));
						let _ = to_spawn_tx_.unbounded_send(Box::new(Compat::new(future)));
					}

					Ok(())
				})
				.select(exit.clone())
				.then(|_| Ok(()));
			let _ = to_spawn_tx.unbounded_send(Box::new(events));
		}

		{
			// extrinsic notifications
			let network = Arc::downgrade(&network);
			let transaction_pool_ = transaction_pool.clone();
			let events = transaction_pool.import_notification_stream()
				.map(|v| Ok::<_, ()>(v)).compat()
				.for_each(move |_| {
					if let Some(network) = network.upgrade() {
						network.trigger_repropagate();
					}
					let status = transaction_pool_.status();
					telemetry!(SUBSTRATE_INFO; "txpool.import";
						"ready" => status.ready,
						"future" => status.future
					);
					Ok(())
				})
				.select(exit.clone())
				.then(|_| Ok(()));

			let _ = to_spawn_tx.unbounded_send(Box::new(events));
		}

		// Periodically notify the telemetry.
		let transaction_pool_ = transaction_pool.clone();
		let client_ = client.clone();
		let mut sys = System::new();
		let self_pid = get_current_pid().ok();
		let (state_tx, state_rx) = mpsc::unbounded::<(NetworkStatus<_>, NetworkState)>();
		network_status_sinks.lock().push(std::time::Duration::from_millis(5000), state_tx);
		let tel_task = state_rx.for_each(move |(net_status, _)| {
			let info = client_.info();
			let best_number = info.chain.best_number.saturated_into::<u64>();
			let best_hash = info.chain.best_hash;
			let num_peers = net_status.num_connected_peers;
			let txpool_status = transaction_pool_.status();
			let finalized_number: u64 = info.chain.finalized_number.saturated_into::<u64>();
			let bandwidth_download = net_status.average_download_per_sec;
			let bandwidth_upload = net_status.average_upload_per_sec;

			let used_state_cache_size = match info.used_state_cache_size {
				Some(size) => size,
				None => 0,
			};

			// get cpu usage and memory usage of this process
			let (cpu_usage, memory) = if let Some(self_pid) = self_pid {
				if sys.refresh_process(self_pid) {
					let proc = sys.get_process(self_pid)
						.expect("Above refresh_process succeeds, this should be Some(), qed");
					(proc.cpu_usage(), proc.memory())
				} else { (0.0, 0) }
			} else { (0.0, 0) };

			telemetry!(
				SUBSTRATE_INFO;
				"system.interval";
				"peers" => num_peers,
				"height" => best_number,
				"best" => ?best_hash,
				"txcount" => txpool_status.ready,
				"cpu" => cpu_usage,
				"memory" => memory,
				"finalized_height" => finalized_number,
				"finalized_hash" => ?info.chain.finalized_hash,
				"bandwidth_download" => bandwidth_download,
				"bandwidth_upload" => bandwidth_upload,
				"used_state_cache_size" => used_state_cache_size,
			);
			record_metrics!(
				"peers".to_owned() => num_peers,
				"height".to_owned() => best_number,
				"txcount".to_owned() => txpool_status.ready,
				"cpu".to_owned() => cpu_usage,
				"memory".to_owned() => memory,
				"finalized_height".to_owned() => finalized_number,
				"bandwidth_download".to_owned() => bandwidth_download,
				"bandwidth_upload".to_owned() => bandwidth_upload,
				"used_state_cache_size".to_owned() => used_state_cache_size
			);

			Ok(())
		}).select(exit.clone()).then(|_| Ok(()));
		let _ = to_spawn_tx.unbounded_send(Box::new(tel_task));

		// Periodically send the network state to the telemetry.
		let (netstat_tx, netstat_rx) = mpsc::unbounded::<(NetworkStatus<_>, NetworkState)>();
		network_status_sinks.lock().push(std::time::Duration::from_secs(30), netstat_tx);
		let tel_task_2 = netstat_rx.for_each(move |(_, network_state)| {
			telemetry!(
				SUBSTRATE_INFO;
				"system.network_state";
				"state" => network_state,
			);
			Ok(())
		}).select(exit.clone()).then(|_| Ok(()));
		let _ = to_spawn_tx.unbounded_send(Box::new(tel_task_2));

		// RPC
		let (system_rpc_tx, system_rpc_rx) = futures03::channel::mpsc::unbounded();
		let gen_handler = || {
			use rpc::{chain, state, author, system};

			let system_info = rpc::system::SystemInfo {
				chain_name: config.chain_spec.name().into(),
				impl_name: config.impl_name.into(),
				impl_version: config.impl_version.into(),
				properties: config.chain_spec.properties().clone(),
			};

			let subscriptions = rpc::Subscriptions::new(Arc::new(SpawnTaskHandle {
				sender: to_spawn_tx.clone(),
				on_exit: exit.clone()
			}));

			let (chain, state) = if let (Some(remote_backend), Some(on_demand)) =
				(remote_backend.as_ref(), on_demand.as_ref()) {
				// Light clients
				let chain = rpc::chain::new_light(
					client.clone(),
					subscriptions.clone(),
					remote_backend.clone(),
					on_demand.clone()
				);
				let state = rpc::state::new_light(
					client.clone(),
					subscriptions.clone(),
					remote_backend.clone(),
					on_demand.clone()
				);
				(chain, state)

			} else {
				// Full nodes
				let chain = rpc::chain::new_full(client.clone(), subscriptions.clone());
				let state = rpc::state::new_full(client.clone(), subscriptions.clone());
				(chain, state)
			};

			let author = rpc::author::Author::new(
				client.clone(),
				transaction_pool.clone(),
				subscriptions,
				keystore.clone(),
			);
			let system = system::System::new(system_info, system_rpc_tx.clone());

			rpc_servers::rpc_handler((
				state::StateApi::to_delegate(state),
				chain::ChainApi::to_delegate(chain),
				author::AuthorApi::to_delegate(author),
				system::SystemApi::to_delegate(system),
				rpc_extensions.clone(),
			))
		};
		let rpc_handlers = gen_handler();
		let rpc = start_rpc_servers(&config, gen_handler)?;


		let _ = to_spawn_tx.unbounded_send(Box::new(build_network_future(
			config.roles,
			network_mut,
			client.clone(),
			network_status_sinks.clone(),
			system_rpc_rx,
			has_bootnodes,
			dht_event_tx,
		)
			.map_err(|_| ())
			.select(exit.clone())
			.then(|_| Ok(()))));

		let telemetry_connection_sinks: Arc<Mutex<Vec<mpsc::UnboundedSender<()>>>> = Default::default();

		// Telemetry
		let telemetry = config.telemetry_endpoints.clone().map(|endpoints| {
			let is_authority = config.roles.is_authority();
			let network_id = network.local_peer_id().to_base58();
			let name = config.name.clone();
			let impl_name = config.impl_name.to_owned();
			let version = version.clone();
			let chain_name = config.chain_spec.name().to_owned();
			let telemetry_connection_sinks_ = telemetry_connection_sinks.clone();
			let telemetry = tel::init_telemetry(tel::TelemetryConfig {
				endpoints,
				wasm_external_transport: config.telemetry_external_transport.take(),
			});
			let startup_time = SystemTime::UNIX_EPOCH.elapsed()
				.map(|dur| dur.as_millis())
				.unwrap_or(0);
			let future = telemetry.clone()
				.map(|ev| Ok::<_, ()>(ev))
				.compat()
				.for_each(move |event| {
					// Safe-guard in case we add more events in the future.
					let tel::TelemetryEvent::Connected = event;

					telemetry!(SUBSTRATE_INFO; "system.connected";
						"name" => name.clone(),
						"implementation" => impl_name.clone(),
						"version" => version.clone(),
						"config" => "",
						"chain" => chain_name.clone(),
						"authority" => is_authority,
						"startup_time" => startup_time,
						"network_id" => network_id.clone()
					);

					telemetry_connection_sinks_.lock().retain(|sink| {
						sink.unbounded_send(()).is_ok()
					});
					Ok(())
				});
			let _ = to_spawn_tx.unbounded_send(Box::new(future
				.select(exit.clone())
				.then(|_| Ok(()))));
			telemetry
		});

		// Grafana data source
		if let Some(port) = config.grafana_port {
			let future = select(
				grafana_data_source::run_server(port).boxed(),
				exit.clone().compat()
			).map(|either| match either {
				Either::Left((result, _)) => result.map_err(|_| ()),
				Either::Right(_) => Ok(())
			}).compat();

			let _ = to_spawn_tx.unbounded_send(Box::new(future));
    }

		// Instrumentation
		if let Some(tracing_targets) = config.tracing_targets.as_ref() {
			let subscriber = sc_tracing::ProfilingSubscriber::new(
				config.tracing_receiver, tracing_targets
			);
			match tracing::subscriber::set_global_default(subscriber) {
				Ok(_) => (),
				Err(e) => error!(target: "tracing", "Unable to set global default subscriber {}", e),
			}
		}

		Ok(Service {
			client,
			network,
			network_status_sinks,
			select_chain,
			transaction_pool,
			exit,
			signal: Some(signal),
			essential_failed_tx,
			essential_failed_rx,
			to_spawn_tx,
			to_spawn_rx,
			to_poll: Vec::new(),
			rpc_handlers,
			_rpc: rpc,
			_telemetry: telemetry,
			_offchain_workers: offchain_workers,
			_telemetry_on_connect_sinks: telemetry_connection_sinks.clone(),
			keystore,
			marker: PhantomData::<TBl>,
		})
	}
<<<<<<< HEAD
}

pub(crate) fn maintain_transaction_pool<Api, Backend, Block, Executor, PoolApi>(
	id: &BlockId<Block>,
	client: &Arc<Client<Backend, Executor, Block, Api>>,
	transaction_pool: &TransactionPool<PoolApi>,
	retracted: &[Block::Hash],
) -> error::Result<Box<dyn Future<Item = (), Error = ()> + Send>> where
	Block: BlockT,
	Backend: 'static + client_api::backend::Backend<Block>,
	Client<Backend, Executor, Block, Api>: ProvideRuntimeApi<Block>,
	<Client<Backend, Executor, Block, Api> as ProvideRuntimeApi<Block>>::Api:
		tx_pool_api::TaggedTransactionQueue<Block>,
	Executor: 'static + client::CallExecutor<Block>,
	PoolApi: 'static + txpool::ChainApi<Hash = Block::Hash, Block = Block>,
	Api: 'static,
{
	// Put transactions from retracted blocks back into the pool.
	let client_copy = client.clone();
	let retracted_transactions = retracted.to_vec().into_iter()
		.filter_map(move |hash| client_copy.block(&BlockId::hash(hash)).ok().unwrap_or(None))
		.flat_map(|block| block.block.deconstruct().1.into_iter())
		.filter(|tx| tx.is_signed().unwrap_or(false));
	let resubmit_future = transaction_pool
		.submit_at(id, retracted_transactions, true)
		.then(|resubmit_result| ready(match resubmit_result {
			Ok(_) => Ok(()),
			Err(e) => {
				warn!("Error re-submitting transactions: {:?}", e);
				Ok(())
			}
		}))
		.compat();

	// Avoid calling into runtime if there is nothing to prune from the pool anyway.
	if transaction_pool.status().is_empty() {
		return Ok(Box::new(resubmit_future))
	}

	let block = client.block(id)?;
	Ok(match block {
		Some(block) => {
			let parent_id = BlockId::hash(*block.block.header().parent_hash());
			let prune_future = transaction_pool
				.prune(id, &parent_id, block.block.extrinsics())
				.boxed()
				.compat()
				.map_err(|e| { format!("{:?}", e); });

			Box::new(resubmit_future.and_then(|_| prune_future))
		},
		None => Box::new(resubmit_future),
	})
}

#[cfg(test)]
mod tests {
	use super::*;
	use futures03::executor::block_on;
	use consensus_common::{BlockOrigin, SelectChain};
	use substrate_test_runtime_client::{prelude::*, runtime::Transfer};

	#[test]
	fn should_remove_transactions_from_the_pool() {
		let (client, longest_chain) = TestClientBuilder::new().build_with_longest_chain();
		let mut client = Arc::new(client);
		let pool = TransactionPool::new(
			Default::default(),
			transaction_pool::FullChainApi::new(client.clone()),
		);
		let transaction = Transfer {
			amount: 5,
			nonce: 0,
			from: AccountKeyring::Alice.into(),
			to: Default::default(),
		}.into_signed_tx();
		let best = longest_chain.best_chain().unwrap();

		// store the transaction in the pool
		block_on(pool.submit_one(&BlockId::hash(best.hash()), transaction.clone())).unwrap();

		// import the block
		let mut builder = client.new_block(Default::default()).unwrap();
		builder.push(transaction.clone()).unwrap();
		let block = builder.bake().unwrap().0;
		let id = BlockId::hash(block.header().hash());
		client.import(BlockOrigin::Own, block).unwrap();

		// fire notification - this should clean up the queue
		assert_eq!(pool.status().ready, 1);
		maintain_transaction_pool(
			&id,
			&client,
			&pool,
			&[]
		).unwrap().wait().unwrap();

		// then
		assert_eq!(pool.status().ready, 0);
		assert_eq!(pool.status().future, 0);
	}

	#[test]
	fn should_add_reverted_transactions_to_the_pool() {
		let (client, longest_chain) = TestClientBuilder::new().build_with_longest_chain();
		let mut client = Arc::new(client);
		let pool = TransactionPool::new(
			Default::default(),
			transaction_pool::FullChainApi::new(client.clone()),
		);
		let transaction = Transfer {
			amount: 5,
			nonce: 0,
			from: AccountKeyring::Alice.into(),
			to: Default::default(),
		}.into_signed_tx();
		let best = longest_chain.best_chain().unwrap();

		// store the transaction in the pool
		block_on(pool.submit_one(&BlockId::hash(best.hash()), transaction.clone())).unwrap();

		// import the block
		let mut builder = client.new_block(Default::default()).unwrap();
		builder.push(transaction.clone()).unwrap();
		let block = builder.bake().unwrap().0;
		let block1_hash = block.header().hash();
		let id = BlockId::hash(block1_hash.clone());
		client.import(BlockOrigin::Own, block).unwrap();

		// fire notification - this should clean up the queue
		assert_eq!(pool.status().ready, 1);
		maintain_transaction_pool(
			&id,
			&client,
			&pool,
			&[]
		).unwrap().wait().unwrap();

		// then
		assert_eq!(pool.status().ready, 0);
		assert_eq!(pool.status().future, 0);

		// import second block
		let builder = client.new_block_at(
			&BlockId::hash(best.hash()),
			Default::default(),
			false,
		).unwrap();
		let block = builder.bake().unwrap().0;
		let id = BlockId::hash(block.header().hash());
		client.import(BlockOrigin::Own, block).unwrap();

		// fire notification - this should add the transaction back to the pool.
		maintain_transaction_pool(
			&id,
			&client,
			&pool,
			&[block1_hash]
		).unwrap().wait().unwrap();

		// then
		assert_eq!(pool.status().ready, 1);
		assert_eq!(pool.status().future, 0);
	}
=======
>>>>>>> c837c8d9
}<|MERGE_RESOLUTION|>--- conflicted
+++ resolved
@@ -33,32 +33,18 @@
 	StreamExt as _, TryStreamExt as _,
 	future::{select, Either}
 };
-<<<<<<< HEAD
 use keystore::Store as Keystore;
-use log::{info, warn};
-=======
-use keystore::{Store as Keystore};
-use log::{info, warn, error};
->>>>>>> c837c8d9
+use log::{error, info, warn};
 use network::{FinalityProofProvider, OnDemand, NetworkService, NetworkStateInfo, DhtEvent};
 use network::{config::BoxFinalityProofRequestBuilder, specialization::NetworkSpecialization};
 use parking_lot::{Mutex, RwLock};
 use rpc;
-<<<<<<< HEAD
-use sr_primitives::generic::BlockId;
-use sr_primitives::traits::{
-	Block as BlockT, Extrinsic, NumberFor, One, Zero, Header, SaturatedConversion, HasherFor,
-};
-use sr_api::ProvideRuntimeApi;
-use substrate_executor::{NativeExecutor, NativeExecutionDispatch};
-=======
-use sp_api::ConstructRuntimeApi;
 use sp_runtime::generic::BlockId;
 use sp_runtime::traits::{
-	Block as BlockT, ProvideRuntimeApi, NumberFor, Header, SaturatedConversion,
+	Block as BlockT, NumberFor, Header, SaturatedConversion, HasherFor,
 };
+use sp_api::ProvideRuntimeApi;
 use sc_executor::{NativeExecutor, NativeExecutionDispatch};
->>>>>>> c837c8d9
 use std::{
 	io::{Read, Write, Seek},
 	marker::PhantomData, sync::Arc, time::SystemTime
@@ -703,78 +689,14 @@
 		blocks: NumberFor<Self::Block>
 	) -> Result<(), Error>;
 
-<<<<<<< HEAD
-impl<
-	TBl, TRtApi, TCfg, TGen, TCSExt, TBackend,
-	TExec, TFchr, TSc, TImpQu, TFprb, TFpp, TNetP,
-	TExPool, TRpc, Backend
-> ServiceBuilderImport for ServiceBuilder<
-	TBl, TRtApi, TCfg, TGen, TCSExt, Client<TBackend, TExec, TBl, TRtApi>,
-	TFchr, TSc, TImpQu, TFprb, TFpp, TNetP, TExPool, TRpc, Backend
-> where
-	TBl: BlockT,
-	TBackend: 'static + client_api::backend::Backend<TBl> + Send,
-	TExec: 'static + client::CallExecutor<TBl> + Send + Sync + Clone,
-	TImpQu: 'static + ImportQueue<TBl>,
-	TRtApi: 'static + Send + Sync,
-{
-	fn import_blocks(
-=======
 	/// Re-validate known block.
 	fn check_block(
->>>>>>> c837c8d9
 		self,
 		block: BlockId<Self::Block>
 	) -> Box<dyn Future<Item = (), Error = Error> + Send>;
 }
 
-<<<<<<< HEAD
-impl<TBl, TRtApi, TCfg, TGen, TCSExt, TBackend, TExec, TFchr, TSc, TImpQu, TFprb, TFpp, TNetP, TExPool, TRpc>
-	ServiceBuilderExport for ServiceBuilder<TBl, TRtApi, TCfg, TGen, TCSExt, Client<TBackend, TExec, TBl, TRtApi>,
-		TFchr, TSc, TImpQu, TFprb, TFpp, TNetP, TExPool, TRpc, TBackend>
-where
-	TBl: BlockT,
-	TBackend: 'static + client_api::backend::Backend<TBl> + Send,
-	TExec: 'static + client::CallExecutor<TBl> + Send + Sync + Clone
-{
-	type Block = TBl;
-
-	fn export_blocks(
-		&self,
-		exit: impl Future<Item=(),Error=()> + Send + 'static,
-		mut output: impl Write,
-		from: NumberFor<TBl>,
-		to: Option<NumberFor<TBl>>,
-		json: bool
-	) -> Result<(), Error> {
-		let client = &self.client;
-		export_blocks!(client, exit, output, from, to, json)
-	}
-}
-
-impl<TBl, TRtApi, TCfg, TGen, TCSExt, TBackend, TExec, TFchr, TSc, TImpQu, TFprb, TFpp, TNetP, TExPool, TRpc>
-	ServiceBuilderRevert for ServiceBuilder<TBl, TRtApi, TCfg, TGen, TCSExt, Client<TBackend, TExec, TBl, TRtApi>,
-		TFchr, TSc, TImpQu, TFprb, TFpp, TNetP, TExPool, TRpc, TBackend>
-where
-	TBl: BlockT,
-	TBackend: 'static + client_api::backend::Backend<TBl> + Send,
-	TExec: 'static + client::CallExecutor<TBl> + Send + Sync + Clone
-{
-	type Block = TBl;
-
-	fn revert_chain(
-		&self,
-		blocks: NumberFor<TBl>
-	) -> Result<(), Error> {
-		let client = &self.client;
-		revert_chain!(client, blocks)
-	}
-}
-
-impl<TBl, TRtApi, TCfg, TGen, TCSExt, TBackend, TExec, TSc, TImpQu, TNetP, TExPoolApi, TRpc>
-=======
 impl<TBl, TRtApi, TCfg, TGen, TCSExt, TBackend, TExec, TSc, TImpQu, TNetP, TExPool, TRpc>
->>>>>>> c837c8d9
 ServiceBuilder<
 	TBl,
 	TRtApi,
@@ -792,28 +714,16 @@
 	TRpc,
 	TBackend,
 > where
-<<<<<<< HEAD
 	Client<TBackend, TExec, TBl, TRtApi>: ProvideRuntimeApi<TBl>,
 	<Client<TBackend, TExec, TBl, TRtApi> as ProvideRuntimeApi<TBl>>::Api:
-		sr_api::Metadata<TBl> +
-=======
-	Client<TBackend, TExec, TBl, TRtApi>: ProvideRuntimeApi,
-	<Client<TBackend, TExec, TBl, TRtApi> as ProvideRuntimeApi>::Api:
 		sp_api::Metadata<TBl> +
->>>>>>> c837c8d9
 		offchain::OffchainWorkerApi<TBl> +
 		txpool_runtime_api::TaggedTransactionQueue<TBl> +
 		session::SessionKeys<TBl> +
-<<<<<<< HEAD
-		sr_api::ApiErrorExt<Error = client::error::Error> +
-		sr_api::ApiExt<TBl, StateBackend = TBackend::State>,
+		sp_api::ApiErrorExt<Error = sp_blockchain::Error> +
+		sp_api::ApiExt<TBl, StateBackend = TBackend::State>,
 	TBl: BlockT,
 	TRtApi: 'static + Send + Sync,
-=======
-		sp_api::ApiExt<TBl, Error = sp_blockchain::Error>,
-	TBl: BlockT<Hash = <Blake2Hasher as Hasher>::Out>,
-	TRtApi: ConstructRuntimeApi<TBl, Client<TBackend, TExec, TBl, TRtApi>> + 'static + Send + Sync,
->>>>>>> c837c8d9
 	TCfg: Default,
 	TGen: RuntimeGenesis,
 	TCSExt: Extension,
@@ -938,7 +848,7 @@
 				Some(Arc::new(offchain::OffchainWorkers::new(client.clone(), db)))
 			},
 			(true, None) => {
-				log::warn!("Offchain workers disabled, due to lack of offchain storage support in backend.");
+				warn!("Offchain workers disabled, due to lack of offchain storage support in backend.");
 				None
 			},
 			_ => None,
@@ -1245,171 +1155,4 @@
 			marker: PhantomData::<TBl>,
 		})
 	}
-<<<<<<< HEAD
-}
-
-pub(crate) fn maintain_transaction_pool<Api, Backend, Block, Executor, PoolApi>(
-	id: &BlockId<Block>,
-	client: &Arc<Client<Backend, Executor, Block, Api>>,
-	transaction_pool: &TransactionPool<PoolApi>,
-	retracted: &[Block::Hash],
-) -> error::Result<Box<dyn Future<Item = (), Error = ()> + Send>> where
-	Block: BlockT,
-	Backend: 'static + client_api::backend::Backend<Block>,
-	Client<Backend, Executor, Block, Api>: ProvideRuntimeApi<Block>,
-	<Client<Backend, Executor, Block, Api> as ProvideRuntimeApi<Block>>::Api:
-		tx_pool_api::TaggedTransactionQueue<Block>,
-	Executor: 'static + client::CallExecutor<Block>,
-	PoolApi: 'static + txpool::ChainApi<Hash = Block::Hash, Block = Block>,
-	Api: 'static,
-{
-	// Put transactions from retracted blocks back into the pool.
-	let client_copy = client.clone();
-	let retracted_transactions = retracted.to_vec().into_iter()
-		.filter_map(move |hash| client_copy.block(&BlockId::hash(hash)).ok().unwrap_or(None))
-		.flat_map(|block| block.block.deconstruct().1.into_iter())
-		.filter(|tx| tx.is_signed().unwrap_or(false));
-	let resubmit_future = transaction_pool
-		.submit_at(id, retracted_transactions, true)
-		.then(|resubmit_result| ready(match resubmit_result {
-			Ok(_) => Ok(()),
-			Err(e) => {
-				warn!("Error re-submitting transactions: {:?}", e);
-				Ok(())
-			}
-		}))
-		.compat();
-
-	// Avoid calling into runtime if there is nothing to prune from the pool anyway.
-	if transaction_pool.status().is_empty() {
-		return Ok(Box::new(resubmit_future))
-	}
-
-	let block = client.block(id)?;
-	Ok(match block {
-		Some(block) => {
-			let parent_id = BlockId::hash(*block.block.header().parent_hash());
-			let prune_future = transaction_pool
-				.prune(id, &parent_id, block.block.extrinsics())
-				.boxed()
-				.compat()
-				.map_err(|e| { format!("{:?}", e); });
-
-			Box::new(resubmit_future.and_then(|_| prune_future))
-		},
-		None => Box::new(resubmit_future),
-	})
-}
-
-#[cfg(test)]
-mod tests {
-	use super::*;
-	use futures03::executor::block_on;
-	use consensus_common::{BlockOrigin, SelectChain};
-	use substrate_test_runtime_client::{prelude::*, runtime::Transfer};
-
-	#[test]
-	fn should_remove_transactions_from_the_pool() {
-		let (client, longest_chain) = TestClientBuilder::new().build_with_longest_chain();
-		let mut client = Arc::new(client);
-		let pool = TransactionPool::new(
-			Default::default(),
-			transaction_pool::FullChainApi::new(client.clone()),
-		);
-		let transaction = Transfer {
-			amount: 5,
-			nonce: 0,
-			from: AccountKeyring::Alice.into(),
-			to: Default::default(),
-		}.into_signed_tx();
-		let best = longest_chain.best_chain().unwrap();
-
-		// store the transaction in the pool
-		block_on(pool.submit_one(&BlockId::hash(best.hash()), transaction.clone())).unwrap();
-
-		// import the block
-		let mut builder = client.new_block(Default::default()).unwrap();
-		builder.push(transaction.clone()).unwrap();
-		let block = builder.bake().unwrap().0;
-		let id = BlockId::hash(block.header().hash());
-		client.import(BlockOrigin::Own, block).unwrap();
-
-		// fire notification - this should clean up the queue
-		assert_eq!(pool.status().ready, 1);
-		maintain_transaction_pool(
-			&id,
-			&client,
-			&pool,
-			&[]
-		).unwrap().wait().unwrap();
-
-		// then
-		assert_eq!(pool.status().ready, 0);
-		assert_eq!(pool.status().future, 0);
-	}
-
-	#[test]
-	fn should_add_reverted_transactions_to_the_pool() {
-		let (client, longest_chain) = TestClientBuilder::new().build_with_longest_chain();
-		let mut client = Arc::new(client);
-		let pool = TransactionPool::new(
-			Default::default(),
-			transaction_pool::FullChainApi::new(client.clone()),
-		);
-		let transaction = Transfer {
-			amount: 5,
-			nonce: 0,
-			from: AccountKeyring::Alice.into(),
-			to: Default::default(),
-		}.into_signed_tx();
-		let best = longest_chain.best_chain().unwrap();
-
-		// store the transaction in the pool
-		block_on(pool.submit_one(&BlockId::hash(best.hash()), transaction.clone())).unwrap();
-
-		// import the block
-		let mut builder = client.new_block(Default::default()).unwrap();
-		builder.push(transaction.clone()).unwrap();
-		let block = builder.bake().unwrap().0;
-		let block1_hash = block.header().hash();
-		let id = BlockId::hash(block1_hash.clone());
-		client.import(BlockOrigin::Own, block).unwrap();
-
-		// fire notification - this should clean up the queue
-		assert_eq!(pool.status().ready, 1);
-		maintain_transaction_pool(
-			&id,
-			&client,
-			&pool,
-			&[]
-		).unwrap().wait().unwrap();
-
-		// then
-		assert_eq!(pool.status().ready, 0);
-		assert_eq!(pool.status().future, 0);
-
-		// import second block
-		let builder = client.new_block_at(
-			&BlockId::hash(best.hash()),
-			Default::default(),
-			false,
-		).unwrap();
-		let block = builder.bake().unwrap().0;
-		let id = BlockId::hash(block.header().hash());
-		client.import(BlockOrigin::Own, block).unwrap();
-
-		// fire notification - this should add the transaction back to the pool.
-		maintain_transaction_pool(
-			&id,
-			&client,
-			&pool,
-			&[block1_hash]
-		).unwrap().wait().unwrap();
-
-		// then
-		assert_eq!(pool.status().ready, 1);
-		assert_eq!(pool.status().future, 0);
-	}
-=======
->>>>>>> c837c8d9
 }