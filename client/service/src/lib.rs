// Copyright 2017-2019 Parity Technologies (UK) Ltd.
// This file is part of Substrate.

// Substrate is free software: you can redistribute it and/or modify
// it under the terms of the GNU General Public License as published by
// the Free Software Foundation, either version 3 of the License, or
// (at your option) any later version.

// Substrate is distributed in the hope that it will be useful,
// but WITHOUT ANY WARRANTY; without even the implied warranty of
// MERCHANTABILITY or FITNESS FOR A PARTICULAR PURPOSE.  See the
// GNU General Public License for more details.

// You should have received a copy of the GNU General Public License
// along with Substrate.  If not, see <http://www.gnu.org/licenses/>.

//! Substrate service. Starts a thread that spins up the network, client, and extrinsic pool.
//! Manages communication between them.

#![warn(missing_docs)]

pub mod config;
#[macro_use]
pub mod chain_ops;
pub mod error;

mod builder;
mod status_sinks;

use std::io;
use std::marker::PhantomData;
use std::net::SocketAddr;
use std::collections::HashMap;
use std::time::{Duration, Instant};
use futures::sync::mpsc;
use parking_lot::Mutex;

use client::Client;
use exit_future::Signal;
use futures::prelude::*;
use futures03::{
	future::{ready, FutureExt as _, TryFutureExt as _},
	stream::{StreamExt as _, TryStreamExt as _},
};
use network::{
	NetworkService, NetworkState, specialization::NetworkSpecialization,
	Event, DhtEvent, PeerId, ReportHandle,
};
use log::{log, warn, debug, error, Level};
use codec::{Encode, Decode};
<<<<<<< HEAD
use sr_primitives::generic::BlockId;
use sr_primitives::traits::{NumberFor, Block as BlockT};
=======
use primitives::{Blake2Hasher, H256};
use sp_runtime::generic::BlockId;
use sp_runtime::traits::{NumberFor, Block as BlockT};
>>>>>>> c837c8d9

pub use self::error::Error;
pub use self::builder::{ServiceBuilder, ServiceBuilderCommand};
pub use config::{Configuration, Roles, PruningMode};
pub use chain_spec::{ChainSpec, Properties, RuntimeGenesis, Extension as ChainSpecExtension};
pub use txpool_api::{TransactionPool, TransactionPoolMaintainer, InPoolTransaction, IntoPoolError};
pub use txpool::txpool::Options as TransactionPoolOptions;
pub use client::FinalityNotifications;
pub use rpc::Metadata as RpcMetadata;
#[doc(hidden)]
pub use std::{ops::Deref, result::Result, sync::Arc};
#[doc(hidden)]
pub use network::{FinalityProofProvider, OnDemand, config::BoxFinalityProofRequestBuilder};
#[doc(hidden)]
pub use futures::future::Executor;

const DEFAULT_PROTOCOL_ID: &str = "sup";

/// Substrate service.
pub struct Service<TBl, TCl, TSc, TNetStatus, TNet, TTxPool, TOc> {
	client: Arc<TCl>,
	select_chain: Option<TSc>,
	network: Arc<TNet>,
	/// Sinks to propagate network status updates.
	/// For each element, every time the `Interval` fires we push an element on the sender.
	network_status_sinks: Arc<Mutex<status_sinks::StatusSinks<(TNetStatus, NetworkState)>>>,
	transaction_pool: Arc<TTxPool>,
	/// A future that resolves when the service has exited, this is useful to
	/// make sure any internally spawned futures stop when the service does.
	exit: exit_future::Exit,
	/// A signal that makes the exit future above resolve, fired on service drop.
	signal: Option<Signal>,
	/// Send a signal when a spawned essential task has concluded. The next time
	/// the service future is polled it should complete with an error.
	essential_failed_tx: mpsc::UnboundedSender<()>,
	/// A receiver for spawned essential-tasks concluding.
	essential_failed_rx: mpsc::UnboundedReceiver<()>,
	/// Sender for futures that must be spawned as background tasks.
	to_spawn_tx: mpsc::UnboundedSender<Box<dyn Future<Item = (), Error = ()> + Send>>,
	/// Receiver for futures that must be spawned as background tasks.
	to_spawn_rx: mpsc::UnboundedReceiver<Box<dyn Future<Item = (), Error = ()> + Send>>,
	/// List of futures to poll from `poll`.
	/// If spawning a background task is not possible, we instead push the task into this `Vec`.
	/// The elements must then be polled manually.
	to_poll: Vec<Box<dyn Future<Item = (), Error = ()> + Send>>,
	rpc_handlers: rpc_servers::RpcHandler<rpc::Metadata>,
	_rpc: Box<dyn std::any::Any + Send + Sync>,
	_telemetry: Option<tel::Telemetry>,
	_telemetry_on_connect_sinks: Arc<Mutex<Vec<mpsc::UnboundedSender<()>>>>,
	_offchain_workers: Option<Arc<TOc>>,
	keystore: keystore::KeyStorePtr,
	marker: PhantomData<TBl>,
}

/// Alias for a an implementation of `futures::future::Executor`.
pub type TaskExecutor = Arc<dyn Executor<Box<dyn Future<Item = (), Error = ()> + Send>> + Send + Sync>;

/// An handle for spawning tasks in the service.
#[derive(Clone)]
pub struct SpawnTaskHandle {
	sender: mpsc::UnboundedSender<Box<dyn Future<Item = (), Error = ()> + Send>>,
	on_exit: exit_future::Exit,
}

impl Executor<Box<dyn Future<Item = (), Error = ()> + Send>> for SpawnTaskHandle {
	fn execute(
		&self,
		future: Box<dyn Future<Item = (), Error = ()> + Send>,
	) -> Result<(), futures::future::ExecuteError<Box<dyn Future<Item = (), Error = ()> + Send>>> {
		let future = Box::new(future.select(self.on_exit.clone()).then(|_| Ok(())));
		if let Err(err) = self.sender.unbounded_send(future) {
			let kind = futures::future::ExecuteErrorKind::Shutdown;
			Err(futures::future::ExecuteError::new(kind, err.into_inner()))
		} else {
			Ok(())
		}
	}
}

/// Abstraction over a Substrate service.
pub trait AbstractService: 'static + Future<Item = (), Error = Error> +
	Executor<Box<dyn Future<Item = (), Error = ()> + Send>> + Send {
	/// Type of block of this chain.
	type Block: BlockT;
	/// Backend storage for the client.
	type Backend: 'static + client_api::backend::Backend<Self::Block>;
	/// How to execute calls towards the runtime.
	type CallExecutor: 'static + client::CallExecutor<Self::Block> + Send + Sync + Clone;
	/// API that the runtime provides.
	type RuntimeApi: Send + Sync;
	/// Chain selection algorithm.
	type SelectChain: consensus_common::SelectChain<Self::Block>;
	/// Transaction pool.
	type TransactionPool: TransactionPool<Block = Self::Block>
		+ TransactionPoolMaintainer<Block = Self::Block>;
	/// Network specialization.
	type NetworkSpecialization: NetworkSpecialization<Self::Block>;

	/// Get event stream for telemetry connection established events.
	fn telemetry_on_connect_stream(&self) -> mpsc::UnboundedReceiver<()>;

	/// return a shared instance of Telemetry (if enabled)
	fn telemetry(&self) -> Option<tel::Telemetry>;

	/// Spawns a task in the background that runs the future passed as parameter.
	fn spawn_task(&self, task: impl Future<Item = (), Error = ()> + Send + 'static);

	/// Spawns a task in the background that runs the future passed as
	/// parameter. The given task is considered essential, i.e. if it errors we
	/// trigger a service exit.
	fn spawn_essential_task(&self, task: impl Future<Item = (), Error = ()> + Send + 'static);

	/// Returns a handle for spawning tasks.
	fn spawn_task_handle(&self) -> SpawnTaskHandle;

	/// Returns the keystore that stores keys.
	fn keystore(&self) -> keystore::KeyStorePtr;

	/// Starts an RPC query.
	///
	/// The query is passed as a string and must be a JSON text similar to what an HTTP client
	/// would for example send.
	///
	/// Returns a `Future` that contains the optional response.
	///
	/// If the request subscribes you to events, the `Sender` in the `RpcSession` object is used to
	/// send back spontaneous events.
	fn rpc_query(&self, mem: &RpcSession, request: &str) -> Box<dyn Future<Item = Option<String>, Error = ()> + Send>;

	/// Get shared client instance.
	fn client(&self) -> Arc<client::Client<Self::Backend, Self::CallExecutor, Self::Block, Self::RuntimeApi>>;

	/// Get clone of select chain.
	fn select_chain(&self) -> Option<Self::SelectChain>;

	/// Get shared network instance.
	fn network(&self)
		-> Arc<NetworkService<Self::Block, Self::NetworkSpecialization, <Self::Block as BlockT>::Hash>>;

	/// Returns a receiver that periodically receives a status of the network.
	fn network_status(&self, interval: Duration) -> mpsc::UnboundedReceiver<(NetworkStatus<Self::Block>, NetworkState)>;

	/// Get shared transaction pool instance.
	fn transaction_pool(&self) -> Arc<Self::TransactionPool>;

	/// Get a handle to a future that will resolve on exit.
	fn on_exit(&self) -> ::exit_future::Exit;
}

impl<TBl, TBackend, TExec, TRtApi, TSc, TNetSpec, TExPool, TOc> AbstractService for
	Service<TBl, Client<TBackend, TExec, TBl, TRtApi>, TSc, NetworkStatus<TBl>,
<<<<<<< HEAD
		NetworkService<TBl, TNetSpec, TBl::Hash>, TransactionPool<TExPoolApi>, TOc>
=======
		NetworkService<TBl, TNetSpec, H256>, TExPool, TOc>
>>>>>>> c837c8d9
where
	TBl: BlockT,
	TBackend: 'static + client_api::backend::Backend<TBl>,
	TExec: 'static + client::CallExecutor<TBl> + Send + Sync + Clone,
	TRtApi: 'static + Send + Sync,
	TSc: consensus_common::SelectChain<TBl> + 'static + Clone + Send,
	TExPool: 'static + TransactionPool<Block = TBl>
		+ TransactionPoolMaintainer<Block = TBl>,
	TOc: 'static + Send + Sync,
	TNetSpec: NetworkSpecialization<TBl>,
{
	type Block = TBl;
	type Backend = TBackend;
	type CallExecutor = TExec;
	type RuntimeApi = TRtApi;
	type SelectChain = TSc;
	type TransactionPool = TExPool;
	type NetworkSpecialization = TNetSpec;

	fn telemetry_on_connect_stream(&self) -> mpsc::UnboundedReceiver<()> {
		let (sink, stream) = mpsc::unbounded();
		self._telemetry_on_connect_sinks.lock().push(sink);
		stream
	}

	fn telemetry(&self) -> Option<tel::Telemetry> {
		self._telemetry.as_ref().map(|t| t.clone())
	}

	fn keystore(&self) -> keystore::KeyStorePtr {
		self.keystore.clone()
	}

	fn spawn_task(&self, task: impl Future<Item = (), Error = ()> + Send + 'static) {
		let task = task.select(self.on_exit()).then(|_| Ok(()));
		let _ = self.to_spawn_tx.unbounded_send(Box::new(task));
	}

	fn spawn_essential_task(&self, task: impl Future<Item = (), Error = ()> + Send + 'static) {
		let essential_failed = self.essential_failed_tx.clone();
		let essential_task = std::panic::AssertUnwindSafe(task)
			.catch_unwind()
			.then(move |_| {
				error!("Essential task failed. Shutting down service.");
				let _ = essential_failed.send(());
				Ok(())
			});
		let task = essential_task.select(self.on_exit()).then(|_| Ok(()));

		let _ = self.to_spawn_tx.unbounded_send(Box::new(task));
	}

	fn spawn_task_handle(&self) -> SpawnTaskHandle {
		SpawnTaskHandle {
			sender: self.to_spawn_tx.clone(),
			on_exit: self.on_exit(),
		}
	}

	fn rpc_query(&self, mem: &RpcSession, request: &str) -> Box<dyn Future<Item = Option<String>, Error = ()> + Send> {
		Box::new(self.rpc_handlers.handle_request(request, mem.metadata.clone()))
	}

	fn client(&self) -> Arc<client::Client<Self::Backend, Self::CallExecutor, Self::Block, Self::RuntimeApi>> {
		self.client.clone()
	}

	fn select_chain(&self) -> Option<Self::SelectChain> {
		self.select_chain.clone()
	}

	fn network(&self)
		-> Arc<NetworkService<Self::Block, Self::NetworkSpecialization, <Self::Block as BlockT>::Hash>>
	{
		self.network.clone()
	}

	fn network_status(&self, interval: Duration) -> mpsc::UnboundedReceiver<(NetworkStatus<Self::Block>, NetworkState)> {
		let (sink, stream) = mpsc::unbounded();
		self.network_status_sinks.lock().push(interval, sink);
		stream
	}

	fn transaction_pool(&self) -> Arc<Self::TransactionPool> {
		self.transaction_pool.clone()
	}

	fn on_exit(&self) -> exit_future::Exit {
		self.exit.clone()
	}
}

impl<TBl, TCl, TSc, TNetStatus, TNet, TTxPool, TOc> Future for
	Service<TBl, TCl, TSc, TNetStatus, TNet, TTxPool, TOc>
{
	type Item = ();
	type Error = Error;

	fn poll(&mut self) -> Poll<Self::Item, Self::Error> {
		match self.essential_failed_rx.poll() {
			Ok(Async::NotReady) => {},
			Ok(Async::Ready(_)) | Err(_) => {
				// Ready(None) should not be possible since we hold a live
				// sender.
				return Err(Error::Other("Essential task failed.".into()));
			}
		}

		while let Ok(Async::Ready(Some(task_to_spawn))) = self.to_spawn_rx.poll() {
			let executor = tokio_executor::DefaultExecutor::current();
			if let Err(err) = executor.execute(task_to_spawn) {
				debug!(
					target: "service",
					"Failed to spawn background task: {:?}; falling back to manual polling",
					err
				);
				self.to_poll.push(err.into_future());
			}
		}

		// Polling all the `to_poll` futures.
		while let Some(pos) = self.to_poll.iter_mut().position(|t| t.poll().map(|t| t.is_ready()).unwrap_or(true)) {
			let _ = self.to_poll.remove(pos);
		}

		// The service future never ends.
		Ok(Async::NotReady)
	}
}

impl<TBl, TCl, TSc, TNetStatus, TNet, TTxPool, TOc> Executor<Box<dyn Future<Item = (), Error = ()> + Send>> for
	Service<TBl, TCl, TSc, TNetStatus, TNet, TTxPool, TOc>
{
	fn execute(
		&self,
		future: Box<dyn Future<Item = (), Error = ()> + Send>
	) -> Result<(), futures::future::ExecuteError<Box<dyn Future<Item = (), Error = ()> + Send>>> {
		if let Err(err) = self.to_spawn_tx.unbounded_send(future) {
			let kind = futures::future::ExecuteErrorKind::Shutdown;
			Err(futures::future::ExecuteError::new(kind, err.into_inner()))
		} else {
			Ok(())
		}
	}
}

/// Builds a never-ending future that continuously polls the network.
///
/// The `status_sink` contain a list of senders to send a periodic network status to.
fn build_network_future<
	B: BlockT,
	C: client::BlockchainEvents<B>,
	S: network::specialization::NetworkSpecialization<B>,
	H: network::ExHashT
> (
	roles: Roles,
	mut network: network::NetworkWorker<B, S, H>,
	client: Arc<C>,
	status_sinks: Arc<Mutex<status_sinks::StatusSinks<(NetworkStatus<B>, NetworkState)>>>,
	rpc_rx: futures03::channel::mpsc::UnboundedReceiver<rpc::system::Request<B>>,
	should_have_peers: bool,
	dht_event_tx: Option<mpsc::Sender<DhtEvent>>,
) -> impl Future<Item = (), Error = ()> {
	// Compatibility shim while we're transitioning to stable Futures.
	// See https://github.com/paritytech/substrate/issues/3099
	let mut rpc_rx = futures03::compat::Compat::new(rpc_rx.map(|v| Ok::<_, ()>(v)));

	let mut imported_blocks_stream = client.import_notification_stream().fuse()
		.map(|v| Ok::<_, ()>(v)).compat();
	let mut finality_notification_stream = client.finality_notification_stream().fuse()
		.map(|v| Ok::<_, ()>(v)).compat();

	futures::future::poll_fn(move || {
		let before_polling = Instant::now();

		// We poll `imported_blocks_stream`.
		while let Ok(Async::Ready(Some(notification))) = imported_blocks_stream.poll() {
			network.on_block_imported(notification.hash, notification.header, Vec::new(), notification.is_new_best);
		}

		// We poll `finality_notification_stream`, but we only take the last event.
		let mut last = None;
		while let Ok(Async::Ready(Some(item))) = finality_notification_stream.poll() {
			last = Some(item);
		}
		if let Some(notification) = last {
			network.on_block_finalized(notification.hash, notification.header);
		}

		// Poll the RPC requests and answer them.
		while let Ok(Async::Ready(Some(request))) = rpc_rx.poll() {
			match request {
				rpc::system::Request::Health(sender) => {
					let _ = sender.send(rpc::system::Health {
						peers: network.peers_debug_info().len(),
						is_syncing: network.service().is_major_syncing(),
						should_have_peers,
					});
				},
				rpc::system::Request::Peers(sender) => {
					let _ = sender.send(network.peers_debug_info().into_iter().map(|(peer_id, p)|
						rpc::system::PeerInfo {
							peer_id: peer_id.to_base58(),
							roles: format!("{:?}", p.roles),
							protocol_version: p.protocol_version,
							best_hash: p.best_hash,
							best_number: p.best_number,
						}
					).collect());
				}
				rpc::system::Request::NetworkState(sender) => {
					if let Some(network_state) = serde_json::to_value(&network.network_state()).ok() {
						let _ = sender.send(network_state);
					}
				}
				rpc::system::Request::NodeRoles(sender) => {
					use rpc::system::NodeRole;

					let node_roles = (0 .. 8)
						.filter(|&bit_number| (roles.bits() >> bit_number) & 1 == 1)
						.map(|bit_number| match Roles::from_bits(1 << bit_number) {
							Some(Roles::AUTHORITY) => NodeRole::Authority,
							Some(Roles::LIGHT) => NodeRole::LightClient,
							Some(Roles::FULL) => NodeRole::Full,
							_ => NodeRole::UnknownRole(bit_number),
						})
						.collect();

					let _ = sender.send(node_roles);
				}
			};
		}

		// Interval report for the external API.
		status_sinks.lock().poll(|| {
			let status = NetworkStatus {
				sync_state: network.sync_state(),
				best_seen_block: network.best_seen_block(),
				num_sync_peers: network.num_sync_peers(),
				num_connected_peers: network.num_connected_peers(),
				num_active_peers: network.num_active_peers(),
				average_download_per_sec: network.average_download_per_sec(),
				average_upload_per_sec: network.average_upload_per_sec(),
			};
			let state = network.network_state();
			(status, state)
		});

		// Main network polling.
		while let Ok(Async::Ready(Some(Event::Dht(event)))) = network.poll().map_err(|err| {
			warn!(target: "service", "Error in network: {:?}", err);
		}) {
			// Given that client/authority-discovery is the only upper stack consumer of Dht events at the moment, all Dht
			// events are being passed on to the authority-discovery module. In the future there might be multiple
			// consumers of these events. In that case this would need to be refactored to properly dispatch the events,
			// e.g. via a subscriber model.
			if let Some(Err(e)) = dht_event_tx.as_ref().map(|c| c.clone().try_send(event)) {
				if e.is_full() {
					warn!(target: "service", "Dht event channel to authority discovery is full, dropping event.");
				} else if e.is_disconnected() {
					warn!(target: "service", "Dht event channel to authority discovery is disconnected, dropping event.");
				}
			}
		};

		// Now some diagnostic for performances.
		let polling_dur = before_polling.elapsed();
		log!(
			target: "service",
			if polling_dur >= Duration::from_secs(1) { Level::Warn } else { Level::Trace },
			"Polling the network future took {:?}",
			polling_dur
		);

		Ok(Async::NotReady)
	})
}

/// Overview status of the network.
#[derive(Clone)]
pub struct NetworkStatus<B: BlockT> {
	/// Current global sync state.
	pub sync_state: network::SyncState,
	/// Target sync block number.
	pub best_seen_block: Option<NumberFor<B>>,
	/// Number of peers participating in syncing.
	pub num_sync_peers: u32,
	/// Total number of connected peers
	pub num_connected_peers: usize,
	/// Total number of active peers.
	pub num_active_peers: usize,
	/// Downloaded bytes per second averaged over the past few seconds.
	pub average_download_per_sec: u64,
	/// Uploaded bytes per second averaged over the past few seconds.
	pub average_upload_per_sec: u64,
}

impl<TBl, TCl, TSc, TNetStatus, TNet, TTxPool, TOc> Drop for
	Service<TBl, TCl, TSc, TNetStatus, TNet, TTxPool, TOc>
{
	fn drop(&mut self) {
		debug!(target: "service", "Substrate service shutdown");
		if let Some(signal) = self.signal.take() {
			signal.fire();
		}
	}
}

/// Starts RPC servers that run in their own thread, and returns an opaque object that keeps them alive.
#[cfg(not(target_os = "unknown"))]
fn start_rpc_servers<C, G, E, H: FnMut() -> rpc_servers::RpcHandler<rpc::Metadata>>(
	config: &Configuration<C, G, E>,
	mut gen_handler: H
) -> Result<Box<dyn std::any::Any + Send + Sync>, error::Error> {
	fn maybe_start_server<T, F>(address: Option<SocketAddr>, mut start: F) -> Result<Option<T>, io::Error>
		where F: FnMut(&SocketAddr) -> Result<T, io::Error>,
	{
		Ok(match address {
			Some(mut address) => Some(start(&address)
				.or_else(|e| match e.kind() {
					io::ErrorKind::AddrInUse |
					io::ErrorKind::PermissionDenied => {
						warn!("Unable to bind RPC server to {}. Trying random port.", address);
						address.set_port(0);
						start(&address)
					},
					_ => Err(e),
				})?),
			None => None,
		})
	}

	Ok(Box::new((
		maybe_start_server(
			config.rpc_http,
			|address| rpc_servers::start_http(address, config.rpc_cors.as_ref(), gen_handler()),
		)?,
		maybe_start_server(
			config.rpc_ws,
			|address| rpc_servers::start_ws(
				address,
				config.rpc_ws_max_connections,
				config.rpc_cors.as_ref(),
				gen_handler(),
			),
		)?.map(Mutex::new),
	)))
}

/// Starts RPC servers that run in their own thread, and returns an opaque object that keeps them alive.
#[cfg(target_os = "unknown")]
fn start_rpc_servers<C, G, E, H: FnMut() -> rpc_servers::RpcHandler<rpc::Metadata>>(
	_: &Configuration<C, G, E>,
	_: H
) -> Result<Box<dyn std::any::Any + Send + Sync>, error::Error> {
	Ok(Box::new(()))
}

/// An RPC session. Used to perform in-memory RPC queries (ie. RPC queries that don't go through
/// the HTTP or WebSockets server).
#[derive(Clone)]
pub struct RpcSession {
	metadata: rpc::Metadata,
}

impl RpcSession {
	/// Creates an RPC session.
	///
	/// The `sender` is stored inside the `RpcSession` and is used to communicate spontaneous JSON
	/// messages.
	///
	/// The `RpcSession` must be kept alive in order to receive messages on the sender.
	pub fn new(sender: mpsc::Sender<String>) -> RpcSession {
		RpcSession {
			metadata: sender.into(),
		}
	}
}

/// Transaction pool adapter.
pub struct TransactionPoolAdapter<C, P> {
	imports_external_transactions: bool,
	pool: Arc<P>,
	client: Arc<C>,
	executor: TaskExecutor,
}

/// Get transactions for propagation.
///
/// Function extracted to simplify the test and prevent creating `ServiceFactory`.
fn transactions_to_propagate<Pool, B, H, E>(pool: &Pool)
	-> Vec<(H, B::Extrinsic)>
where
	Pool: TransactionPool<Block=B, Hash=H, Error=E>,
	B: BlockT,
	H: std::hash::Hash + Eq + sp_runtime::traits::Member + sp_runtime::traits::MaybeSerialize,
	E: IntoPoolError + From<txpool_api::error::Error>,
{
	pool.ready()
		.filter(|t| t.is_propagateable())
		.map(|t| {
			let hash = t.hash().clone();
			let ex: B::Extrinsic = t.data().clone();
			(hash, ex)
		})
		.collect()
}

impl<B, H, C, Pool, E> network::TransactionPool<H, B> for
	TransactionPoolAdapter<C, Pool>
where
	C: network::ClientHandle<B> + Send + Sync,
	Pool: 'static + TransactionPool<Block=B, Hash=H, Error=E>,
	B: BlockT,
	H: std::hash::Hash + Eq + sp_runtime::traits::Member + sp_runtime::traits::MaybeSerialize,
	E: 'static + IntoPoolError + From<txpool_api::error::Error>,
{
	fn transactions(&self) -> Vec<(H, <B as BlockT>::Extrinsic)> {
		transactions_to_propagate(&*self.pool)
	}

	fn hash_of(&self, transaction: &B::Extrinsic) -> H {
		self.pool.hash_of(transaction)
	}

	fn import(
		&self,
		report_handle: ReportHandle,
		who: PeerId,
		reputation_change_good: i32,
		reputation_change_bad: i32,
		transaction: B::Extrinsic
	) {
		if !self.imports_external_transactions {
			debug!("Transaction rejected");
			return;
		}

		let encoded = transaction.encode();
		match Decode::decode(&mut &encoded[..]) {
			Ok(uxt) => {
				let best_block_id = BlockId::hash(self.client.info().chain.best_hash);
				let import_future = self.pool.submit_one(&best_block_id, uxt);
				let import_future = import_future
					.then(move |import_result| {
						match import_result {
							Ok(_) => report_handle.report_peer(who, reputation_change_good),
							Err(e) => match e.into_pool_error() {
								Ok(txpool_api::error::Error::AlreadyImported(_)) => (),
								Ok(e) => {
									report_handle.report_peer(who, reputation_change_bad);
									debug!("Error adding transaction to the pool: {:?}", e)
								}
								Err(e) => debug!("Error converting pool error: {:?}", e),
							}
						}
						ready(Ok(()))
					})
					.compat();

				if let Err(e) = self.executor.execute(Box::new(import_future)) {
					warn!("Error scheduling extrinsic import: {:?}", e);
				}
			}
			Err(e) => debug!("Error decoding transaction {}", e),
		}
	}

	fn on_broadcasted(&self, propagations: HashMap<H, Vec<String>>) {
		self.pool.on_broadcasted(propagations)
	}
}

#[cfg(test)]
mod tests {
	use super::*;
	use futures03::executor::block_on;
	use consensus_common::SelectChain;
	use sp_runtime::traits::BlindCheckable;
	use substrate_test_runtime_client::{prelude::*, runtime::{Extrinsic, Transfer}};
	use txpool::{BasicPool, FullChainApi};

	#[test]
	fn should_not_propagate_transactions_that_are_marked_as_such() {
		// given
		let (client, longest_chain) = TestClientBuilder::new().build_with_longest_chain();
		let client = Arc::new(client);
		let pool = Arc::new(BasicPool::new(Default::default(), FullChainApi::new(client.clone())));
		let best = longest_chain.best_chain().unwrap();
		let transaction = Transfer {
			amount: 5,
			nonce: 0,
			from: AccountKeyring::Alice.into(),
			to: Default::default(),
		}.into_signed_tx();
		block_on(pool.submit_one(&BlockId::hash(best.hash()), transaction.clone())).unwrap();
		block_on(pool.submit_one(&BlockId::hash(best.hash()), Extrinsic::IncludeData(vec![1]))).unwrap();
		assert_eq!(pool.status().ready, 2);

		// when
		let transactions = transactions_to_propagate(&*pool);

		// then
		assert_eq!(transactions.len(), 1);
		assert!(transactions[0].1.clone().check().is_ok());
		// this should not panic
		let _ = transactions[0].1.transfer();
	}
}<|MERGE_RESOLUTION|>--- conflicted
+++ resolved
@@ -48,14 +48,8 @@
 };
 use log::{log, warn, debug, error, Level};
 use codec::{Encode, Decode};
-<<<<<<< HEAD
-use sr_primitives::generic::BlockId;
-use sr_primitives::traits::{NumberFor, Block as BlockT};
-=======
-use primitives::{Blake2Hasher, H256};
 use sp_runtime::generic::BlockId;
 use sp_runtime::traits::{NumberFor, Block as BlockT};
->>>>>>> c837c8d9
 
 pub use self::error::Error;
 pub use self::builder::{ServiceBuilder, ServiceBuilderCommand};
@@ -207,11 +201,7 @@
 
 impl<TBl, TBackend, TExec, TRtApi, TSc, TNetSpec, TExPool, TOc> AbstractService for
 	Service<TBl, Client<TBackend, TExec, TBl, TRtApi>, TSc, NetworkStatus<TBl>,
-<<<<<<< HEAD
-		NetworkService<TBl, TNetSpec, TBl::Hash>, TransactionPool<TExPoolApi>, TOc>
-=======
-		NetworkService<TBl, TNetSpec, H256>, TExPool, TOc>
->>>>>>> c837c8d9
+		NetworkService<TBl, TNetSpec, TBl::Hash>, TExPool, TOc>
 where
 	TBl: BlockT,
 	TBackend: 'static + client_api::backend::Backend<TBl>,
