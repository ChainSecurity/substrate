--- conflicted
+++ resolved
@@ -25,35 +25,17 @@
 use rpc::{Result as RpcResult, futures::{stream, Future, Sink, Stream, future::result}};
 
 use api::Subscriptions;
-<<<<<<< HEAD
-use client_api::{backend::Backend, error::Result as ClientResult};
+use client_api::backend::Backend;
+use sp_blockchain::Result as ClientResult;
 use client::{Client, CallExecutor, BlockchainEvents};
 use primitives::{Bytes, storage::{well_known_keys, StorageKey, StorageData, StorageChangeSet}};
 use runtime_version::RuntimeVersion;
 use state_machine::ExecutionStrategy;
-use sr_primitives::{
+use sp_runtime::{
 	generic::BlockId, traits::{Block as BlockT, Header, NumberFor, SaturatedConversion},
 };
 
-use sr_api::{Metadata, ProvideRuntimeApi};
-=======
-use client_api::backend::Backend;
-use sp_blockchain::Result as ClientResult;
-use client::{
-	Client, CallExecutor, BlockchainEvents, 
-};
-use primitives::{
-	H256, Blake2Hasher, Bytes, storage::{well_known_keys, StorageKey, StorageData, StorageChangeSet},
-};
-use runtime_version::RuntimeVersion;
-use state_machine::ExecutionStrategy;
-use sp_runtime::{
-	generic::BlockId,
-	traits::{Block as BlockT, Header, NumberFor, ProvideRuntimeApi, SaturatedConversion},
-};
-
-use sp_api::Metadata;
->>>>>>> c837c8d9
+use sp_api::{Metadata, ProvideRuntimeApi};
 
 use super::{StateBackend, error::{FutureResult, Error, Result}, client_err};
 
@@ -241,15 +223,9 @@
 		B: Backend<Block> + Send + Sync + 'static,
 		E: CallExecutor<Block> + Send + Sync + 'static + Clone,
 		RA: Send + Sync + 'static,
-<<<<<<< HEAD
 		Client<B, E, Block, RA>: ProvideRuntimeApi<Block>,
 		<Client<B, E, Block, RA> as ProvideRuntimeApi<Block>>::Api:
-			Metadata<Block, Error = client::error::Error>,
-=======
-		Client<B, E, Block, RA>: ProvideRuntimeApi,
-		<Client<B, E, Block, RA> as ProvideRuntimeApi>::Api:
 			Metadata<Block, Error = sp_blockchain::Error>,
->>>>>>> c837c8d9
 {
 	fn call(
 		&self,
