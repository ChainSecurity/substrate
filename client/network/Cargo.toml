[package]
description = "Substrate network protocol"
name = "substrate-network"
version = "2.0.0"
license = "GPL-3.0"
authors = ["Parity Technologies <admin@parity.io>"]
edition = "2018"

[dependencies]
bytes = "0.4.12"
derive_more = "0.15.0"
either = "1.5.3"
log = "0.4.8"
parking_lot = "0.9.0"
bitflags = "1.2.0"
fnv = "1.0.6"
futures = "0.1.29"
<<<<<<< HEAD
futures03 = { package = "futures-preview", version = "0.3.0-alpha.19", features = ["compat"] }
wasm-timer = "0.2"
=======
futures03 = { package = "futures", version = "0.3.1", features = ["compat"] }
futures-timer = "0.4.0"
>>>>>>> 77e681fb
linked-hash-map = "0.5.2"
linked_hash_set = "0.1.3"
lru = "0.4.0"
rustc-hex = "2.0.1"
rand = "0.7.2"
libp2p = { version = "0.13.0", default-features = false, features = ["libp2p-websocket"] }
fork-tree = { path = "../../utils/fork-tree" }
consensus = { package = "substrate-consensus-common", path = "../../primitives/consensus/common" }
client = { package = "substrate-client", path = "../" }
client-api = { package = "substrate-client-api", path = "../api" }
header_metadata = { package = "substrate-header-metadata", path = "../header-metadata" }
sr-primitives = { path = "../../primitives/sr-primitives" }
sr-arithmetic = { path = "../../primitives/sr-arithmetic" }
primitives = { package = "substrate-primitives", path = "../../primitives/core" }
block-builder = { package = "substrate-block-builder", path = "../block-builder" }
codec = { package = "parity-scale-codec", version = "1.0.0", features = ["derive"] }
peerset = { package = "substrate-peerset", path = "../../primitives/peerset" }
serde = { version = "1.0.101", features = ["derive"] }
serde_json = "1.0.41"
slog = { version = "2.5.2", features = ["nested-values"] }
slog_derive = "0.1.1"
smallvec = "0.6.10"
tokio-io = "0.1.12"
tokio = { version = "0.1.22", optional = true }
unsigned-varint = { version = "0.2.2", features = ["codec"] }
keyring = { package = "substrate-keyring", path = "../../primitives/keyring", optional = true }
test_client = { package = "substrate-test-client", path = "../../test/utils/client", optional = true }
test-client = { package = "substrate-test-runtime-client", path = "../../test/utils/runtime/client", optional = true }
erased-serde = "0.3.9"
void = "1.0.2"
zeroize = "1.0.0"
babe-primitives = { package = "substrate-consensus-babe-primitives", path = "../../primitives/consensus/babe" }

[dev-dependencies]
env_logger = "0.7.0"
keyring = { package = "substrate-keyring", path = "../../primitives/keyring" }
quickcheck = "0.9.0"
rand = "0.7.2"
test-client = { package = "substrate-test-runtime-client", path = "../../test/utils/runtime/client" }
test_runtime = { package = "substrate-test-runtime", path = "../../test/utils/runtime" }
tempdir = "0.3.7"
tokio = "0.1.22"

[features]
default = []
test-helpers = ["keyring", "test-client", "tokio"]<|MERGE_RESOLUTION|>--- conflicted
+++ resolved
@@ -15,13 +15,9 @@
 bitflags = "1.2.0"
 fnv = "1.0.6"
 futures = "0.1.29"
-<<<<<<< HEAD
-futures03 = { package = "futures-preview", version = "0.3.0-alpha.19", features = ["compat"] }
-wasm-timer = "0.2"
-=======
 futures03 = { package = "futures", version = "0.3.1", features = ["compat"] }
 futures-timer = "0.4.0"
->>>>>>> 77e681fb
+wasm-timer = "0.2"
 linked-hash-map = "0.5.2"
 linked_hash_set = "0.1.3"
 lru = "0.4.0"
