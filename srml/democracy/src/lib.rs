--- conflicted
+++ resolved
@@ -64,13 +64,8 @@
 		fn propose(
 			origin,
 			proposal: Box<T::Proposal>,
-<<<<<<< HEAD
 			deposit: <T::Balance as HasCompact>::Type
-		) -> Result {
-=======
-			value: <T::Balance as HasCompact>::Type
 		) {
->>>>>>> a4506cca
 			let who = ensure_signed(origin)?;
 			let deposit = deposit.into();
 
@@ -88,11 +83,7 @@
 		}
 
 		/// Propose a sensitive action to be taken.
-<<<<<<< HEAD
-		fn second(origin, prop_index: Compact<PropIndex>) -> Result {
-=======
-		fn second(origin, proposal: Compact<PropIndex>) {
->>>>>>> a4506cca
+		fn second(origin, prop_index: Compact<PropIndex>) {
 			let who = ensure_signed(origin)?;
 			let prop_index: PropIndex = prop_index.into();
 			let mut deposit = Self::deposit_of(prop_index)
@@ -100,12 +91,7 @@
 			<balances::Module<T>>::reserve(&who, deposit.0)
 				.map_err(|_| "seconder's balance too low")?;
 			deposit.1.push(who);
-<<<<<<< HEAD
 			<DepositOf<T>>::insert(prop_index, deposit);
-			Ok(())
-=======
-			<DepositOf<T>>::insert(proposal, deposit);
->>>>>>> a4506cca
 		}
 
 		/// Vote in a referendum. If `approve_proposal` is true, the vote is to enact the proposal;
@@ -124,16 +110,12 @@
 		}
 
 		/// Start a referendum.
-<<<<<<< HEAD
-		fn start_referendum(proposal: Box<T::Proposal>, vote_threshold: VoteThreshold) -> Result {
+		fn start_referendum(proposal: Box<T::Proposal>, threshold: VoteThreshold, delay: T::BlockNumber) -> Result {
 			if let Some((prop_index, _, _)) = Self::public_props().into_iter().find(|ref v| *proposal == v.1) {
 				if let Some((deposit, depositors)) = <DepositOf<T>>::take(prop_index) {
 					Self::deposit_event(RawEvent::Tabled(prop_index, deposit, depositors));
 				}
 			}
-=======
-		fn start_referendum(proposal: Box<T::Proposal>, threshold: VoteThreshold, delay: T::BlockNumber) -> Result {
->>>>>>> a4506cca
 			Self::inject_referendum(
 				<system::Module<T>>::block_number() + Self::voting_period(),
 				*proposal,
@@ -271,18 +253,13 @@
 	// Exposed mutables.
 
 	/// Start a referendum. Can be called directly by the council.
-<<<<<<< HEAD
-	pub fn internal_start_referendum(proposal: T::Proposal, vote_threshold: VoteThreshold) -> result::Result<ReferendumIndex, &'static str> {
+	pub fn internal_start_referendum(proposal: T::Proposal, threshold: VoteThreshold, delay: T::BlockNumber) -> result::Result<ReferendumIndex, &'static str> {
 		if let Some((prop_index, _, _)) = Self::public_props().into_iter().find(|ref v| proposal == v.1) {
 			if let Some((deposit, depositors)) = <DepositOf<T>>::take(prop_index) {
 				Self::deposit_event(RawEvent::Tabled(prop_index, deposit, depositors));
 			}
 		}
-		<Module<T>>::inject_referendum(<system::Module<T>>::block_number() + <Module<T>>::voting_period(), proposal, vote_threshold)
-=======
-	pub fn internal_start_referendum(proposal: T::Proposal, threshold: VoteThreshold, delay: T::BlockNumber) -> result::Result<ReferendumIndex, &'static str> {
 		<Module<T>>::inject_referendum(<system::Module<T>>::block_number() + <Module<T>>::voting_period(), proposal, threshold, delay)
->>>>>>> a4506cca
 	}
 
 	/// Remove a referendum. Can be called directly by the council.
@@ -350,34 +327,23 @@
 		}
 
 		// tally up votes for any expiring referenda.
-<<<<<<< HEAD
-		for (ref_index, _, proposal, vote_threshold) in Self::maturing_referendums_at(now) {
+		for (ref_index, _, proposal, threshold, delay) in Self::maturing_referendums_at(now) {
 			let (approve, against) = Self::tally(ref_index);
 			let total_issuance = <balances::Module<T>>::total_issuance();
+			let approved = threshold.approved(approve, against, total_issuance);
+
+			Self::voters_for(ref_index).into_iter()
+				.filter(|a| (Self::vote_of((ref_index, a.clone())).unwrap_or(false)/*defensive only: all items come from `voters`; for an item to be in `voters` there must be a vote registered; qed*/ == approved))
+				.for_each(|a| <Bondage<T>>::mutate(a, |b| if *b < now + delay { *b = now + delay }));
+
 			Self::clear_referendum(ref_index);
-			if vote_threshold.approved(approve, against, total_issuance) {
+			if approved {
 				Self::deposit_event(RawEvent::Passed(ref_index));
-				let ok = proposal.dispatch(system::RawOrigin::Root.into()).is_ok();
-				Self::deposit_event(RawEvent::Executed(ref_index, ok));
-=======
-		for (index, _, proposal, threshold, delay) in Self::maturing_referendums_at(now) {
-			let (approve, against) = Self::tally(index);
-			let total_issuance = <balances::Module<T>>::total_issuance();
-			let approved = threshold.approved(approve, against, total_issuance);
-
-			Self::voters_for(index).into_iter()
-				.filter(|a| (Self::vote_of((index, a.clone())).unwrap_or(false)/*defensive only: all items come from `voters`; for an item to be in `voters` there must be a vote registered; qed*/ == approved))
-				.for_each(|a| <Bondage<T>>::mutate(a, |b| if *b < now + delay { *b = now + delay }));
-
-			Self::clear_referendum(index);
-			if approved {
-				Self::deposit_event(RawEvent::Passed(index));
 				if delay.is_zero() {
-					Self::enact_proposal(proposal, index);
+					Self::enact_proposal(proposal, ref_index);
 				} else {
-					<DispatchQueue<T>>::mutate(now + delay, |q| q.push(Some((proposal, index))));
+					<DispatchQueue<T>>::mutate(now + delay, |q| q.push(Some((proposal, ref_index))));
 				}
->>>>>>> a4506cca
 			} else {
 				Self::deposit_event(RawEvent::NotPassed(ref_index));
 			}
@@ -648,7 +614,7 @@
 	fn starting_referendum_should_not_work() {
 		with_externalities(&mut new_test_ext(), || {
 			System::set_block_number(1);
-			assert_ok!(Democracy::start_referendum(Box::new(set_balance_proposal(2)), VoteThreshold::SuperMajorityApprove));
+			assert_ok!(Democracy::start_referendum(Box::new(set_balance_proposal(2)), VoteThreshold::SuperMajorityApprove, 0));
 		});
 	}
 
@@ -656,7 +622,7 @@
 	fn internally_starting_referendum_should_work() {
 		with_externalities(&mut new_test_ext(), || {
 			System::set_block_number(1);
-			assert_eq!(Democracy::internal_start_referendum(set_balance_proposal(2), VoteThreshold::SuperMajorityApprove), Ok(0));
+			assert_eq!(Democracy::internal_start_referendum(set_balance_proposal(2), VoteThreshold::SuperMajorityApprove, 0), Ok(0));
 		});
 	}
 
