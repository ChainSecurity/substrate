--- conflicted
+++ resolved
@@ -213,13 +213,9 @@
 	let mut digest = <StorageDigest>::take().expect("StorageDigest is set by `initialize_block`");
 
 	let o_new_authorities = <NewAuthorities>::take();
-<<<<<<< HEAD
 	let new_changes_trie_config = <NewChangesTrieConfig>::take();
 
-	// This MUST come after all changes to storage are done.  Otherwise we will fail the
-=======
 	// This MUST come after all changes to storage are done. Otherwise we will fail the
->>>>>>> 6fbca29c
 	// “Storage root does not match that calculated” assertion.
 	let storage_root = BlakeTwo256::storage_root();
 	let storage_changes_root = BlakeTwo256::storage_changes_root(parent_hash);
