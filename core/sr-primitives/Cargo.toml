--- conflicted
+++ resolved
@@ -19,12 +19,8 @@
 
 [dev-dependencies]
 serde_json = "1.0"
-<<<<<<< HEAD
-primitive-types = "0.4"
+primitive-types = "0.5.0"
 srml_support = { package = "srml-support", path = "../../srml/support" }
-=======
-primitive-types = "0.5.0"
->>>>>>> 7004308c
 
 [features]
 default = ["std"]
