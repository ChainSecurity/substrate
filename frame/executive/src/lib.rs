--- conflicted
+++ resolved
@@ -437,12 +437,8 @@
 		pub const TransactionBaseFee: u64 = 10;
 		pub const TransactionByteFee: u64 = 0;
 	}
-<<<<<<< HEAD
-	impl transaction_payment::Trait for Runtime {
+	impl pallet_transaction_payment::Trait for Runtime {
 		type Author = ();
-=======
-	impl pallet_transaction_payment::Trait for Runtime {
->>>>>>> 40a16efe
 		type Currency = Balances;
 		type OnTransactionFeePayment = ();
 		type OnTransactionTipPayment = ();
