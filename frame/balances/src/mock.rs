// Copyright 2018-2019 Parity Technologies (UK) Ltd.
// This file is part of Substrate.

// Substrate is free software: you can redistribute it and/or modify
// it under the terms of the GNU General Public License as published by
// the Free Software Foundation, either version 3 of the License, or
// (at your option) any later version.

// Substrate is distributed in the hope that it will be useful,
// but WITHOUT ANY WARRANTY; without even the implied warranty of
// MERCHANTABILITY or FITNESS FOR A PARTICULAR PURPOSE.  See the
// GNU General Public License for more details.

// You should have received a copy of the GNU General Public License
// along with Substrate.  If not, see <http://www.gnu.org/licenses/>.

//! Test utilities

use sp_runtime::{Perbill, traits::{ConvertInto, IdentityLookup}, testing::Header};
use sp_core::H256;
use sp_io;
use frame_support::{impl_outer_origin, parameter_types};
use frame_support::traits::Get;
use frame_support::weights::{Weight, DispatchInfo};
use std::cell::RefCell;
use crate::{GenesisConfig, Module, Trait};

use frame_system as system;
impl_outer_origin!{
	pub enum Origin for Runtime {}
}

thread_local! {
	pub(crate) static EXISTENTIAL_DEPOSIT: RefCell<u64> = RefCell::new(0);
	static TRANSFER_FEE: RefCell<u64> = RefCell::new(0);
	static CREATION_FEE: RefCell<u64> = RefCell::new(0);
}

pub struct ExistentialDeposit;
impl Get<u64> for ExistentialDeposit {
	fn get() -> u64 { EXISTENTIAL_DEPOSIT.with(|v| *v.borrow()) }
}

pub struct TransferFee;
impl Get<u64> for TransferFee {
	fn get() -> u64 { TRANSFER_FEE.with(|v| *v.borrow()) }
}

pub struct CreationFee;
impl Get<u64> for CreationFee {
	fn get() -> u64 { CREATION_FEE.with(|v| *v.borrow()) }
}

// Workaround for https://github.com/rust-lang/rust/issues/26925 . Remove when sorted.
#[derive(Clone, PartialEq, Eq, Debug)]
pub struct Runtime;
parameter_types! {
	pub const BlockHashCount: u64 = 250;
	pub const MaximumBlockWeight: Weight = 1024;
	pub const MaximumBlockLength: u32 = 2 * 1024;
	pub const AvailableBlockRatio: Perbill = Perbill::one();
}
impl frame_system::Trait for Runtime {
	type Origin = Origin;
	type Index = u64;
	type BlockNumber = u64;
	type Call = ();
	type Hash = H256;
	type Hashing = ::sp_runtime::traits::BlakeTwo256;
	type AccountId = u64;
	type Lookup = IdentityLookup<Self::AccountId>;
	type Header = Header;
	type Event = ();
	type BlockHashCount = BlockHashCount;
	type MaximumBlockWeight = MaximumBlockWeight;
	type MaximumBlockLength = MaximumBlockLength;
	type AvailableBlockRatio = AvailableBlockRatio;
	type Version = ();
}
parameter_types! {
	pub const TransactionBaseFee: u64 = 0;
	pub const TransactionByteFee: u64 = 1;
}
<<<<<<< HEAD
impl transaction_payment::Trait for Runtime {
	type Author = ();
=======
impl pallet_transaction_payment::Trait for Runtime {
>>>>>>> 40a16efe
	type Currency = Module<Runtime>;
	type OnTransactionFeePayment = ();
	type OnTransactionTipPayment = ();
	type TransactionBaseFee = TransactionBaseFee;
	type TransactionByteFee = TransactionByteFee;
	type WeightToFee = ConvertInto;
	type FeeMultiplierUpdate = ();
}
impl Trait for Runtime {
	type Balance = u64;
	type OnFreeBalanceZero = ();
	type OnNewAccount = ();
	type Event = ();
	type DustRemoval = ();
	type TransferPayment = ();
	type ExistentialDeposit = ExistentialDeposit;
	type TransferFee = TransferFee;
	type CreationFee = CreationFee;
}

pub struct ExtBuilder {
	existential_deposit: u64,
	transfer_fee: u64,
	creation_fee: u64,
	monied: bool,
	vesting: bool,
}
impl Default for ExtBuilder {
	fn default() -> Self {
		Self {
			existential_deposit: 0,
			transfer_fee: 0,
			creation_fee: 0,
			monied: false,
			vesting: false,
		}
	}
}
impl ExtBuilder {
	pub fn existential_deposit(mut self, existential_deposit: u64) -> Self {
		self.existential_deposit = existential_deposit;
		self
	}
	#[allow(dead_code)]
	pub fn transfer_fee(mut self, transfer_fee: u64) -> Self {
		self.transfer_fee = transfer_fee;
		self
	}
	pub fn creation_fee(mut self, creation_fee: u64) -> Self {
		self.creation_fee = creation_fee;
		self
	}
	pub fn monied(mut self, monied: bool) -> Self {
		self.monied = monied;
		if self.existential_deposit == 0 {
			self.existential_deposit = 1;
		}
		self
	}
	pub fn vesting(mut self, vesting: bool) -> Self {
		self.vesting = vesting;
		self
	}
	pub fn set_associated_consts(&self) {
		EXISTENTIAL_DEPOSIT.with(|v| *v.borrow_mut() = self.existential_deposit);
		TRANSFER_FEE.with(|v| *v.borrow_mut() = self.transfer_fee);
		CREATION_FEE.with(|v| *v.borrow_mut() = self.creation_fee);
	}
	pub fn build(self) -> sp_io::TestExternalities {
		self.set_associated_consts();
		let mut t = frame_system::GenesisConfig::default().build_storage::<Runtime>().unwrap();
		GenesisConfig::<Runtime> {
			balances: if self.monied {
				vec![
					(1, 10 * self.existential_deposit),
					(2, 20 * self.existential_deposit),
					(3, 30 * self.existential_deposit),
					(4, 40 * self.existential_deposit),
					(12, 10 * self.existential_deposit)
				]
			} else {
				vec![]
			},
			vesting: if self.vesting && self.monied {
				vec![
					(1, 0, 10, 5 * self.existential_deposit),
					(2, 10, 20, 0),
					(12, 10, 20, 5 * self.existential_deposit)
				]
			} else {
				vec![]
			},
		}.assimilate_storage(&mut t).unwrap();
		t.into()
	}
}

pub type System = frame_system::Module<Runtime>;
pub type Balances = Module<Runtime>;

pub const CALL: &<Runtime as frame_system::Trait>::Call = &();

/// create a transaction info struct from weight. Handy to avoid building the whole struct.
pub fn info_from_weight(w: Weight) -> DispatchInfo {
	DispatchInfo { weight: w, ..Default::default() }
}<|MERGE_RESOLUTION|>--- conflicted
+++ resolved
@@ -81,12 +81,8 @@
 	pub const TransactionBaseFee: u64 = 0;
 	pub const TransactionByteFee: u64 = 1;
 }
-<<<<<<< HEAD
-impl transaction_payment::Trait for Runtime {
+impl pallet_transaction_payment::Trait for Runtime {
 	type Author = ();
-=======
-impl pallet_transaction_payment::Trait for Runtime {
->>>>>>> 40a16efe
 	type Currency = Module<Runtime>;
 	type OnTransactionFeePayment = ();
 	type OnTransactionTipPayment = ();
