--- conflicted
+++ resolved
@@ -366,15 +366,10 @@
 	}
 
 	impl Trait for Runtime {
-<<<<<<< HEAD
 		type Author = ();
-		type Currency = balances::Module<Runtime>;
+		type Currency = pallet_balances::Module<Runtime>;
 		type OnTransactionFeePayment = ();
 		type OnTransactionTipPayment = ();
-=======
-		type Currency = pallet_balances::Module<Runtime>;
-		type OnTransactionPayment = ();
->>>>>>> 40a16efe
 		type TransactionBaseFee = TransactionBaseFee;
 		type TransactionByteFee = TransactionByteFee;
 		type WeightToFee = WeightToFee;
